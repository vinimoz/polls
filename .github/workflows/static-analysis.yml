--- conflicted
+++ resolved
@@ -1,34 +1,32 @@
-name: psalm
-
-on:
-  pull_request:
-  push:
-    branches:
-      - master
-      - stable*
-
-jobs:
-  static-psalm-analysis:
-      runs-on: ubuntu-latest
-      strategy:
-          matrix:
-              ocp-version: [ 'dev-master', 'dev-stable21' ]
-<<<<<<< HEAD
-              php-versions: ['7.4', '8.0']
-=======
->>>>>>> 30e5250a
-      name: Nextcloud ${{ matrix.ocp-version }}
-      steps:
-          - name: Checkout
-            uses: actions/checkout@master
-          - name: Set up php
-            uses: shivammathur/setup-php@master
-            with:
-                php-version: ${{ matrix.php-versions }}
-                coverage: none
-          - name: Install dependencies
-            run: composer i
-          - name: Install dependencies
-            run: composer require --dev christophwurst/nextcloud:${{ matrix.ocp-version }}
-          - name: Run coding standards check
-            run: composer run psalm
+name: psalm
+
+on:
+  pull_request:
+  push:
+    branches:
+      - master
+      - stable*
+
+jobs:
+  static-psalm-analysis:
+      runs-on: ubuntu-latest
+      strategy:
+          matrix:
+              ocp-version: [ 'dev-master', 'dev-stable21' ]
+              php-versions: ['7.4', '8.0']
+              
+      name: Nextcloud ${{ matrix.ocp-version }}
+      steps:
+          - name: Checkout
+            uses: actions/checkout@master
+          - name: Set up php
+            uses: shivammathur/setup-php@master
+            with:
+                php-version: ${{ matrix.php-versions }}
+                coverage: none
+          - name: Install dependencies
+            run: composer i
+          - name: Install dependencies
+            run: composer require --dev christophwurst/nextcloud:${{ matrix.ocp-version }}
+          - name: Run coding standards check
+            run: composer run psalm