--- conflicted
+++ resolved
@@ -4,11 +4,7 @@
     <name>Polls</name>
     <summary>A polls app, similar to doodle/dudle with the possibility to restrict access.</summary>
     <description>A polls app, similar to doodle/dudle with the possibility to restrict access (members, certain groups/users, hidden and public).</description>
-<<<<<<< HEAD
-    <version>3.3.0</version>
-=======
     <version>3.1.0</version>
->>>>>>> 475cad52
     <licence>agpl</licence>
     <author>Vinzenz Rosenkranz</author>
     <author>René Gieling</author>
