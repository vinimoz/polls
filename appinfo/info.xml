<?xml version="1.0"?>
<info xmlns:xsi= "http://www.w3.org/2001/XMLSchema-instance" xsi:noNamespaceSchemaLocation="https://apps.nextcloud.com/schema/apps/info.xsd">
    <id>polls</id>
    <name>Polls</name>
    <summary>A polls app, similar to Doodle/Dudle with the possibility to restrict access.</summary>
    <description>A polls app, similar to Doodle/Dudle with the possibility to restrict access (members, certain groups/users, hidden and public).</description>
<<<<<<< HEAD
    <version>6.0.0-beta1</version>
=======
    <version>5.4.2</version>
>>>>>>> 79ac6282
    <licence>agpl</licence>
    <author>Vinzenz Rosenkranz</author>
    <author>René Gieling</author>
    <author>Kai Schröer</author>
    <documentation>
        <admin>https://github.com/nextcloud/polls/blob/master/README.md</admin>
    </documentation>
    <category>tools</category>
    <category>social</category>
    <category>organization</category>
    <website>https://github.com/nextcloud/polls</website>
    <bugs>https://github.com/nextcloud/polls/issues</bugs>
    <repository type="git">https://github.com/nextcloud/polls.git</repository>
    <screenshot>https://raw.githubusercontent.com/nextcloud/polls/master/screenshots/overview.png</screenshot>
    <screenshot>https://raw.githubusercontent.com/nextcloud/polls/master/screenshots/vote.png</screenshot>
    <screenshot>https://raw.githubusercontent.com/nextcloud/polls/master/screenshots/edit-poll.png</screenshot>
    <dependencies>
        <php min-version="8.0"/>
        <nextcloud min-version="28" max-version="28" />
    </dependencies>
    <activity>
		<providers>
			<provider>OCA\Polls\Provider\ActivityProvider</provider>
		</providers>
	</activity>
    <background-jobs>
        <job>OCA\Polls\Cron\NotificationCron</job>
        <job>OCA\Polls\Cron\JanitorCron</job>
        <job>OCA\Polls\Cron\AutoReminderCron</job>
    </background-jobs>
    <commands>
        <command>OCA\Polls\Command\Share\Add</command>
        <command>OCA\Polls\Command\Share\Remove</command>
        <command>OCA\Polls\Command\Db\Purge</command>
        <command>OCA\Polls\Command\Db\RemoveIndices</command>
        <command>OCA\Polls\Command\Db\Rebuild</command>
        <command>OCA\Polls\Command\Db\CreateIndices</command>
        <command>OCA\Polls\Command\Db\CleanMigrations</command>
        <command>OCA\Polls\Command\Db\ResetWatch</command>
        <command>OCA\Polls\Command\Poll\TransferOwnership</command>
    </commands>
    <settings>
        <admin-section>OCA\Polls\Settings\AdminSection</admin-section>
        <personal-section>OCA\Polls\Settings\PersonalSection</personal-section>
        <admin>OCA\Polls\Settings\AdminSettings</admin>
        <personal>OCA\Polls\Settings\PersonalSettings</personal>
    </settings>
    <repair-steps>
        <pre-migration>
            <step>OCA\Polls\Migration\RepairSteps\RemoveObsoleteMigrations</step>
            <step>OCA\Polls\Migration\RepairSteps\RemoveIndices</step>
        </pre-migration>
        <post-migration>
            <step>OCA\Polls\Migration\RepairSteps\DropOrphanedTables</step>
            <step>OCA\Polls\Migration\RepairSteps\DropOrphanedColumns</step>
            <step>OCA\Polls\Migration\RepairSteps\DeleteInvalidRecords</step>
            <step>OCA\Polls\Migration\RepairSteps\UpdateHashes</step>
            <step>OCA\Polls\Migration\RepairSteps\CreateIndices</step>
        </post-migration>
        <install>
            <step>OCA\Polls\Migration\RepairSteps\Install</step>
        </install>
    </repair-steps>
    <navigations>
        <navigation>
            <name>Polls</name>
            <route>polls.page.index</route>
            <icon>app.svg</icon>
            <order>77</order>
        </navigation>
    </navigations>
</info><|MERGE_RESOLUTION|>--- conflicted
+++ resolved
@@ -4,11 +4,8 @@
     <name>Polls</name>
     <summary>A polls app, similar to Doodle/Dudle with the possibility to restrict access.</summary>
     <description>A polls app, similar to Doodle/Dudle with the possibility to restrict access (members, certain groups/users, hidden and public).</description>
-<<<<<<< HEAD
     <version>6.0.0-beta1</version>
-=======
     <version>5.4.2</version>
->>>>>>> 79ac6282
     <licence>agpl</licence>
     <author>Vinzenz Rosenkranz</author>
     <author>René Gieling</author>
