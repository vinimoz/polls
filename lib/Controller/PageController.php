<?php
/**
 * @copyright Copyright (c) 2017 Vinzenz Rosenkranz <vinzenz.rosenkranz@gmail.com>
 *
 * @author Vinzenz Rosenkranz <vinzenz.rosenkranz@gmail.com>
 *
 * @license GNU AGPL version 3 or any later version
 *
 *  This program is free software: you can redistribute it and/or modify
 *  it under the terms of the GNU Affero General Public License as
 *  published by the Free Software Foundation, either version 3 of the
 *  License, or (at your option) any later version.
 *
 *  This program is distributed in the hope that it will be useful,
 *  but WITHOUT ANY WARRANTY; without even the implied warranty of
 *  MERCHANTABILITY or FITNESS FOR A PARTICULAR PURPOSE.  See the
 *  GNU Affero General Public License for more details.
 *
 *  You should have received a copy of the GNU Affero General Public License
 *  along with this program.  If not, see <http://www.gnu.org/licenses/>.
 *
 */

namespace OCA\Polls\Controller;

use OCA\Polls\Db\Comment;
use OCA\Polls\Db\CommentMapper;
use OCA\Polls\Db\Date;
use OCA\Polls\Db\DateMapper;
use OCA\Polls\Db\Event;
use OCA\Polls\Db\EventMapper;
use OCA\Polls\Db\Notification;
use OCA\Polls\Db\NotificationMapper;
use OCA\Polls\Db\Participation;
use OCA\Polls\Db\ParticipationMapper;
use OCA\Polls\Db\ParticipationText;
use OCA\Polls\Db\ParticipationTextMapper;
use OCA\Polls\Db\Text;
use OCA\Polls\Db\TextMapper;
use OCP\AppFramework\Controller;
use OCP\AppFramework\Db\DoesNotExistException;
use OCP\AppFramework\Http\ContentSecurityPolicy;
use OCP\AppFramework\Http\JSONResponse;
use OCP\AppFramework\Http\RedirectResponse;
use OCP\AppFramework\Http\TemplateResponse;
use OCP\IAvatarManager;
use OCP\IGroupManager;
use OCP\IL10N;
use OCP\ILogger;
use OCP\IRequest;
use OCP\IURLGenerator;
use OCP\IUserManager;
use OCP\Mail\IMailer;
use OCP\Security\ISecureRandom;
use OCP\User;
use OCP\Util;

class PageController extends Controller {

	private $userId;
	private $commentMapper;
	private $dateMapper;
	private $eventMapper;
	private $notificationMapper;
	private $participationMapper;
	private $participationTextMapper;
	private $textMapper;
	private $urlGenerator;
	private $userMgr;
	private $avatarManager;
	private $logger;
	private $trans;
	private $groupManager;

	/**
	 * PageController constructor.
	 * @param string $appName
	 * @param IRequest $request
	 * @param IUserManager $userMgr
	 * @param IGroupManager $groupManager
	 * @param IAvatarManager $avatarManager
	 * @param ILogger $logger
	 * @param IL10N $trans
	 * @param IURLGenerator $urlGenerator
	 * @param string $userId
	 * @param CommentMapper $commentMapper
	 * @param DateMapper $dateMapper
	 * @param EventMapper $eventMapper
	 * @param NotificationMapper $notificationMapper
	 * @param ParticipationMapper $ParticipationMapper
	 * @param ParticipationTextMapper $ParticipationTextMapper
	 * @param TextMapper $textMapper
	 */
	public function __construct(
		$appName,
		IRequest $request,
		IUserManager $userMgr,
		IGroupManager $groupManager,
		IAvatarManager $avatarManager,
		ILogger $logger,
		IL10N $trans,
		IURLGenerator $urlGenerator,
		$userId,
		CommentMapper $commentMapper,
		DateMapper $dateMapper,
		EventMapper $eventMapper,
		NotificationMapper $notificationMapper,
		ParticipationMapper $ParticipationMapper,
		ParticipationTextMapper $ParticipationTextMapper,
		TextMapper $textMapper
	) {
		parent::__construct($appName, $request);
		$this->userMgr = $userMgr;
		$this->groupManager = $groupManager;
		$this->avatarManager = $avatarManager;
		$this->logger = $logger;
		$this->trans = $trans;
		$this->urlGenerator = $urlGenerator;
		$this->userId = $userId;
		$this->commentMapper = $commentMapper;
		$this->dateMapper = $dateMapper;
		$this->eventMapper = $eventMapper;
		$this->notificationMapper = $notificationMapper;
		$this->participationMapper = $ParticipationMapper;
		$this->participationTextMapper = $ParticipationTextMapper;
		$this->textMapper = $textMapper;
	}

	/**
	 * @NoAdminRequired
	 * @NoCSRFRequired
	 */
	public function index() {
		$polls = $this->eventMapper->findAllForUserWithInfo($this->userId);
		$comments = $this->commentMapper->findDistinctByUser($this->userId);
		$partic = $this->participationMapper->findDistinctByUser($this->userId);
		$particText = $this->participationTextMapper->findDistinctByUser($this->userId);
		$response = new TemplateResponse('polls', 'main.tmpl', [
			'polls' => $polls,
			'comments' => $comments,
			'participations' => $partic,
			'participations_text' => $particText,
			'userId' => $this->userId,
			'userMgr' => $this->userMgr,
			'urlGenerator' => $this->urlGenerator
		]);
		$csp = new ContentSecurityPolicy();
		$response->setContentSecurityPolicy($csp);
		return $response;
	}

	/**
	 * @param int $pollId
	 * @param string $from
	 */
	private function sendNotifications($pollId, $from) {
		$poll = $this->eventMapper->find($pollId);
		$notifications = $this->notificationMapper->findAllByPoll($pollId);
		foreach ($notifications as $notification) {
			if ($from === $notification->getUserId()) {
				continue;
			}
			$email = \OC::$server->getConfig()->getUserValue($notification->getUserId(), 'settings', 'email');
			if ($email === null || !filter_var($email, FILTER_VALIDATE_EMAIL)) {
				continue;
			}
			$url = $this->urlGenerator->getAbsoluteURL(
				$this->urlGenerator->linkToRoute('polls.page.goto_poll',
					array('hash' => $poll->getHash()))
			);

			$recUser = $this->userMgr->get($notification->getUserId());
			$sendUser = $this->userMgr->get($from);
			$rec = '';
			if ($recUser !== null) {
				$rec = $recUser->getDisplayName();
			}
			$sender = $from;
			if ($sendUser !== null) {
				$sender = $sendUser->getDisplayName();
			}
			$msg = $this->trans->t('Hello %s,<br/><br/><strong>%s</strong> participated in the poll \'%s\'.<br/><br/>To go directly to the poll, you can use this <a href="%s">link</a>',
				array(
					$rec,
					$sender,
					$poll->getTitle(),
					$url
				));

			$msg .= '<br/><br/>';

			$toName = $this->userMgr->get($notification->getUserId())->getDisplayName();
			$subject = $this->trans->t('Polls App - New Activity');
			$fromAddress = Util::getDefaultEmailAddress('no-reply');
			$fromName = $this->trans->t('Polls App') . ' (' . $from . ')';

			try {
				/** @var IMailer $mailer */
				$mailer = \OC::$server->getMailer();
				/** @var \OC\Mail\Message $message */
				$message = $mailer->createMessage();
				$message->setSubject($subject);
				$message->setFrom(array($fromAddress => $fromName));
				$message->setTo(array($email => $toName));
				$message->setHtmlBody($msg);
				$mailer->send($message);
			} catch (\Exception $e) {
				$message = 'Error sending mail to: ' . $toName . ' (' . $email . ')';
				Util::writeLog('polls', $message, Util::ERROR);
			}
		}
	}

	/**
	 * @NoAdminRequired
	 * @NoCSRFRequired
	 * @PublicPage
	 * @param string $hash
	 * @return TemplateResponse
	 */
	public function gotoPoll($hash) {
		try {
			$poll = $this->eventMapper->findByHash($hash);
		} catch (DoesNotExistException $e) {
			return new TemplateResponse('polls', 'no.acc.tmpl', []);
		}
		if ($poll->getType() === 0) {
			$dates = $this->dateMapper->findByPoll($poll->getId());
			$votes = $this->participationMapper->findByPoll($poll->getId());
			$participants = $this->participationMapper->findParticipantsByPoll($poll->getId());
		} else {
			$dates = $this->textMapper->findByPoll($poll->getId());
			$votes = $this->participationTextMapper->findByPoll($poll->getId());
			$participants = $this->participationTextMapper->findParticipantsByPoll($poll->getId());
		}
		$comments = $this->commentMapper->findByPoll($poll->getId());
		try {
			$notification = $this->notificationMapper->findByUserAndPoll($poll->getId(), $this->userId);
		} catch (DoesNotExistException $e) {
			$notification = null;
		}
		if ($this->hasUserAccess($poll)) {
			return new TemplateResponse('polls', 'goto.tmpl', [
				'poll' => $poll,
				'dates' => $dates,
				'comments' => $comments,
				'votes' => $votes,
				'participants' => $participants,
				'notification' => $notification,
				'userId' => $this->userId,
				'userMgr' => $this->userMgr,
				'urlGenerator' => $this->urlGenerator,
				'avatarManager' => $this->avatarManager
			]);
		} else {
			User::checkLoggedIn();
			return new TemplateResponse('polls', 'no.acc.tmpl', []);
		}
	}

	/**
	 * @NoAdminRequired
	 * @NoCSRFRequired
	 * @param int $pollId
	 * @return TemplateResponse|RedirectResponse
	 */
	public function deletePoll($pollId) {
		$pollToDelete = $this->eventMapper->find($pollId);
		if ($this->userId !== $pollToDelete->getOwner()) {
			return new TemplateResponse('polls', 'no.delete.tmpl');
		}
		$poll = new Event();
		$poll->setId($pollId);
		$this->eventMapper->delete($poll);
		$this->textMapper->deleteByPoll($pollId);
		$this->dateMapper->deleteByPoll($pollId);
		$this->participationMapper->deleteByPoll($pollId);
		$this->participationTextMapper->deleteByPoll($pollId);
		$this->commentMapper->deleteByPoll($pollId);
		$url = $this->urlGenerator->linkToRoute('polls.page.index');
		return new RedirectResponse($url);
	}

	/**
	 * @NoAdminRequired
	 * @NoCSRFRequired
	 * @param string $hash
	 * @return TemplateResponse
	 */
	public function editPoll($hash) {
		$poll = $this->eventMapper->findByHash($hash);
		if ($this->userId !== $poll->getOwner()) {
			return new TemplateResponse('polls', 'no.create.tmpl');
		}
		if ($poll->getType() === 0) {
			$dates = $this->dateMapper->findByPoll($poll->getId());
		} else {
			$dates = $this->textMapper->findByPoll($poll->getId());
		}
		return new TemplateResponse('polls', 'create.tmpl', [
			'poll' => $poll,
			'dates' => $dates,
			'userId' => $this->userId,
			'userMgr' => $this->userMgr,
			'urlGenerator' => $this->urlGenerator
		]);
	}

	/**
	 * @NoAdminRequired
	 * @NoCSRFRequired
	 * @param int $pollId
	 * @param string $pollType
	 * @param string $pollTitle
	 * @param string $pollDesc
	 * @param string $userId
	 * @param string $chosenDates
	 * @param int $expireTs
	 * @param string $accessType
	 * @param string $accessValues
	 * @param bool $isAnonymous
	 * @param bool $hideNames
	 * @return RedirectResponse
	 */
	public function updatePoll(
		$pollId,
		$pollType,
		$pollTitle,
		$pollDesc,
		$userId,
		$chosenDates,
		$expireTs,
		$accessType,
		$accessValues,
		$isAnonymous,
		$hideNames
	) {


		$event = $this->eventMapper->find($pollId);
<<<<<<< HEAD
		$event->setTitle(htmlspecialchars(strip_tags($pollTitle)));
		$event->setDescription(htmlspecialchars(strip_tags($pollDesc)));
=======
		$event->setTitle($pollTitle);
		$event->setDescription($pollDesc);
>>>>>>> 21cd5ec6
		$event->setIsAnonymous($isAnonymous ? 1 : 0);
		$event->setFullAnonymous($isAnonymous && $hideNames ? 1 : 0);

		if ($accessType === 'select') {
			if (isset($accessValues)) {
				$accessValues = json_decode($accessValues);
				if ($accessValues !== null) {
					$groups = array();
					$users = array();
					if ($accessValues->groups !== null) {
						$groups = $accessValues->groups;
					}
					if ($accessValues->users !== null) {
						$users = $accessValues->users;
					}
					$accessType = '';
					foreach ($groups as $gid) {
						$accessType .= $gid . ';';
					}
					foreach ($users as $uid) {
						$accessType .= $uid . ';';
					}
				}
			}
		}
		$event->setAccess($accessType);
		/** @var string[] $chosenDates */
		$chosenDates = json_decode($chosenDates);

		$expire = null;
		if ($expireTs !== 0 && $expireTs !== '') {
<<<<<<< HEAD
			// Add one day, so it expires at the end of a day
			$expire = date('Y-m-d H:i:s', $expireTs + 60 * 60 * 24);
=======
			$expire = date('Y-m-d H:i:s', $expireTs);
>>>>>>> 21cd5ec6
		}
		$event->setExpire($expire);

		$this->dateMapper->deleteByPoll($pollId);
		$this->textMapper->deleteByPoll($pollId);
		if ($pollType === 'event') {
			$event->setType(0);
			$this->eventMapper->update($event);
			sort($chosenDates);
			foreach ($chosenDates as $el) {
				$date = new Date();
				$date->setPollId($pollId);
				$date->setDt(date('Y-m-d H:i:s', $el));
				$this->dateMapper->insert($date);
			}
		} else {
			$event->setType(1);
			$this->eventMapper->update($event);
			foreach ($chosenDates as $el) {
				$text = new Text();
				$text->setPollId($pollId);
				$text->setText($el);
				$this->textMapper->insert($text);
			}
		}
		$url = $this->urlGenerator->linkToRoute('polls.page.index');
		return new RedirectResponse($url);
	}

	/**
	 * @NoAdminRequired
	 * @NoCSRFRequired
	 */
	public function createPoll() {
		return new TemplateResponse('polls', 'create.tmpl',
			['userId' => $this->userId, 'userMgr' => $this->userMgr, 'urlGenerator' => $this->urlGenerator]);
	}

	/**
	 * @NoAdminRequired
	 * @NoCSRFRequired
	 * @param string $pollType
	 * @param string $pollTitle
	 * @param string $pollDesc
	 * @param string $userId
	 * @param string $chosenDates
	 * @param int $expireTs
	 * @param string $accessType
	 * @param string $accessValues
	 * @param bool $isAnonymous
	 * @param bool $hideNames
	 * @return RedirectResponse
	 */
	public function insertPoll(
		$pollType,
		$pollTitle,
		$pollDesc,
		$userId,
		$chosenDates,
		$expireTs,
		$accessType,
		$accessValues,
		$isAnonymous,
		$hideNames
	) {
		$event = new Event();
<<<<<<< HEAD
		$event->setTitle(htmlspecialchars(strip_tags($pollTitle)));
		$event->setDescription(htmlspecialchars(strip_tags($pollDesc)));
=======
		$event->setTitle($pollTitle);
		$event->setDescription($pollDesc);
>>>>>>> 21cd5ec6
		$event->setOwner($userId);
		$event->setCreated(date('Y-m-d H:i:s'));
		$event->setHash(\OC::$server->getSecureRandom()->generate(
			16,
			ISecureRandom::CHAR_DIGITS .
			ISecureRandom::CHAR_LOWER .
			ISecureRandom::CHAR_UPPER
		));
		$event->setIsAnonymous($isAnonymous ? 1 : 0);
		$event->setFullAnonymous($isAnonymous && $hideNames ? 1 : 0);

		if ($accessType === 'select') {
			if (isset($accessValues)) {
				$accessValues = json_decode($accessValues);
				if ($accessValues !== null) {
					$groups = array();
					$users = array();
					if ($accessValues->groups !== null) {
						$groups = $accessValues->groups;
					}
					if ($accessValues->users !== null) {
						$users = $accessValues->users;
					}
					$accessType = '';
					foreach ($groups as $gid) {
						$accessType .= $gid . ';';
					}
					foreach ($users as $uid) {
						$accessType .= $uid . ';';
					}
				}
			}
		}
		$event->setAccess($accessType);
		/** @var string[] $chosenDates */
		$chosenDates = json_decode($chosenDates);

		$expire = null;
		if ($expireTs !== 0 && $expireTs !== '') {
<<<<<<< HEAD
			// Add one day, so it expires at the end of a day
			$expire = date('Y-m-d H:i:s', $expireTs + 60 * 60 * 24);
=======
			$expire = date('Y-m-d H:i:s', $expireTs);
>>>>>>> 21cd5ec6
		}
		$event->setExpire($expire);

		if ($pollType === 'event') {
			$event->setType(0);
			$ins = $this->eventMapper->insert($event);
			$pollId = $ins->getId();
			sort($chosenDates);
			foreach ($chosenDates as $el) {
				$date = new Date();
				$date->setPollId($pollId);
				$date->setDt(date('Y-m-d H:i:s', $el));
				$this->dateMapper->insert($date);
			}
		} else {
			$event->setType(1);
			$ins = $this->eventMapper->insert($event);
			$pollId = $ins->getId();
			$cnt = 1;
			foreach ($chosenDates as $el) {
				$text = new Text();
				$text->setPollId($pollId);
				$text->setText($el . '_' . $cnt);
				$this->textMapper->insert($text);
				$cnt++;
			}
		}
		$url = $this->urlGenerator->linkToRoute('polls.page.index');
		return new RedirectResponse($url);
	}

	/**
	 * @NoAdminRequired
	 * @NoCSRFRequired
	 * @PublicPage
	 * @param int $pollId
	 * @param string $userId
	 * @param string $types
	 * @param string $dates
	 * @param bool $receiveNotifications
	 * @param bool $changed
	 * @return RedirectResponse
	 */
	public function insertVote($pollId, $userId, $types, $dates, $receiveNotifications, $changed) {
		if ($this->userId !== null) {
			if ($receiveNotifications) {
				try {
					//check if user already set notification for this poll
					$this->notificationMapper->findByUserAndPoll($pollId, $userId);
				} catch (DoesNotExistException $e) {
					//insert if not exist
					$not = new Notification();
					$not->setUserId($userId);
					$not->setPollId($pollId);
					$this->notificationMapper->insert($not);
				}
			} else {
				try {
					//delete if entry is in db
					$not = $this->notificationMapper->findByUserAndPoll($pollId, $userId);
					$this->notificationMapper->delete($not);
				} catch (DoesNotExistException $e) {
					//doesn't exist in db, nothing to do
				}
			}
		}
		$poll = $this->eventMapper->find($pollId);
		if ($changed) {
			$dates = json_decode($dates);
			$types = json_decode($types);
			$count_dates = count($dates);
			if ($poll->getType() === 0) {
				$this->participationMapper->deleteByPollAndUser($pollId, $userId);
			} else {
				$this->participationTextMapper->deleteByPollAndUser($pollId, $userId);
			}
			for ($i = 0; $i < $count_dates; $i++) {
				if ($poll->getType() === 0) {
					$part = new Participation();
					$part->setPollId($pollId);
					$part->setUserId($userId);
					$part->setDt(date('Y-m-d H:i:s', $dates[$i]));
					$part->setType($types[$i]);
					$this->participationMapper->insert($part);
				} else {
					$part = new ParticipationText();
					$part->setPollId($pollId);
					$part->setUserId($userId);
					$part->setText($dates[$i]);
					$part->setType($types[$i]);
					$this->participationTextMapper->insert($part);
				}

			}
			$this->sendNotifications($pollId, $userId);
		}
		$hash = $poll->getHash();
		$url = $this->urlGenerator->linkToRoute('polls.page.goto_poll', ['hash' => $hash]);
		return new RedirectResponse($url);
	}

	/**
	 * @NoAdminRequired
	 * @NoCSRFRequired
	 * @PublicPage
	 * @param int $pollId
	 * @param string $userId
	 * @param string $commentBox
	 * @return JSONResponse
	 */
	public function insertComment($pollId, $userId, $commentBox) {
		$comment = new Comment();
		$comment->setPollId($pollId);
		$comment->setUserId($userId);
		$comment->setComment($commentBox);
		$comment->setDt(date('Y-m-d H:i:s'));
		$this->commentMapper->insert($comment);
		$this->sendNotifications($pollId, $userId);
		$displayName = $userId;
		$user = $this->userMgr->get($userId);
		if ($user !== null) {
			$displayName = $user->getDisplayName();
		}
		return new JSONResponse(array(
			'comment' => $commentBox,
			'date' => date('Y-m-d H:i:s'),
			'userId' => $userId,
			'displayName' => $displayName
		));
	}

	/**
	 * @NoAdminRequired
	 * @NoCSRFRequired
	 * @param string $searchTerm
	 * @param string $groups
	 * @param string $users
	 * @return array
	 */
	public function search($searchTerm, $groups, $users) {
		return array_merge($this->searchForGroups($searchTerm, $groups), $this->searchForUsers($searchTerm, $users));
	}

	/**
	 * @NoAdminRequired
	 * @NoCSRFRequired
	 * @param string $searchTerm
	 * @param string $groups
	 * @return array
	 */
	public function searchForGroups($searchTerm, $groups) {
		$selectedGroups = json_decode($groups);
		$groups = $this->groupManager->search($searchTerm);
		$gids = array();
		$sgids = array();
		foreach ($selectedGroups as $sg) {
			$sgids[] = str_replace('group_', '', $sg);
		}
		foreach ($groups as $g) {
			$gids[] = $g->getGID();
		}
		$diffGids = array_diff($gids, $sgids);
		$gids = array();
		foreach ($diffGids as $g) {
			$gids[] = ['gid' => $g, 'isGroup' => true];
		}
		return $gids;
	}

	/**
	 * @NoAdminRequired
	 * @NoCSRFRequired
	 * @param string $searchTerm
	 * @param string $users
	 * @return array
	 */
	public function searchForUsers($searchTerm, $users) {
		$selectedUsers = json_decode($users);
		Util::writeLog('polls', print_r($selectedUsers, true), Util::ERROR);
		$userNames = $this->userMgr->searchDisplayName($searchTerm);
		$users = array();
		$sUsers = array();
		foreach ($selectedUsers as $su) {
			$sUsers[] = str_replace('user_', '', $su);
		}
		foreach ($userNames as $u) {
			$alreadyAdded = false;
			foreach ($sUsers as &$su) {
				if ($su === $u->getUID()) {
					unset($su);
					$alreadyAdded = true;
					break;
				}
			}
			if (!$alreadyAdded) {
				$users[] = array('uid' => $u->getUID(), 'displayName' => $u->getDisplayName(), 'isGroup' => false);
			} else {
				continue;
			}
		}
		return $users;
	}

	/**
	 * @NoAdminRequired
	 * @NoCSRFRequired
	 * @param string $username
	 * @return string
	 */
	public function getDisplayName($username) {
		return $this->userMgr->get($username)->getDisplayName();
	}

	/**
	 * @return \OCP\IGroup[]
	 */
	private function getGroups() {
		if (class_exists('\OC_Group')) {
			// Nextcloud <= 11, ownCloud
			return \OC_Group::getUserGroups($this->userId);
		}
		// Nextcloud >= 12
		$groups = $this->groupManager->getUserGroups(\OC::$server->getUserSession()->getUser());
		return array_map(function ($group) {
			return $group->getGID();
		}, $groups);
	}

	/**
	 * @param Event $poll
	 * @return bool
	 */
	private function hasUserAccess($poll) {
		$access = $poll->getAccess();
		$owner = $poll->getOwner();
		if ($access === 'public' || $access === 'hidden') {
			return true;
		}
		if ($this->userId === null) {
			return false;
		}
		if ($access === 'registered') {
			return true;
		}
		if ($owner === $this->userId) {
			return true;
		}
		Util::writeLog('polls', $this->userId, Util::ERROR);
		$userGroups = $this->getGroups();
		$arr = explode(';', $access);
		foreach ($arr as $item) {
			if (strpos($item, 'group_') === 0) {
				$grp = substr($item, 6);
				foreach ($userGroups as $userGroup) {
					if ($userGroup === $grp) {
						return true;
					}
				}
			} else {
				if (strpos($item, 'user_') === 0) {
					$usr = substr($item, 5);
					if ($usr === $this->userId) {
						return true;
					}
				}
			}
		}
		return false;
	}
}<|MERGE_RESOLUTION|>--- conflicted
+++ resolved
@@ -338,13 +338,8 @@
 
 
 		$event = $this->eventMapper->find($pollId);
-<<<<<<< HEAD
-		$event->setTitle(htmlspecialchars(strip_tags($pollTitle)));
-		$event->setDescription(htmlspecialchars(strip_tags($pollDesc)));
-=======
 		$event->setTitle($pollTitle);
 		$event->setDescription($pollDesc);
->>>>>>> 21cd5ec6
 		$event->setIsAnonymous($isAnonymous ? 1 : 0);
 		$event->setFullAnonymous($isAnonymous && $hideNames ? 1 : 0);
 
@@ -376,12 +371,7 @@
 
 		$expire = null;
 		if ($expireTs !== 0 && $expireTs !== '') {
-<<<<<<< HEAD
-			// Add one day, so it expires at the end of a day
-			$expire = date('Y-m-d H:i:s', $expireTs + 60 * 60 * 24);
-=======
 			$expire = date('Y-m-d H:i:s', $expireTs);
->>>>>>> 21cd5ec6
 		}
 		$event->setExpire($expire);
 
@@ -448,13 +438,8 @@
 		$hideNames
 	) {
 		$event = new Event();
-<<<<<<< HEAD
-		$event->setTitle(htmlspecialchars(strip_tags($pollTitle)));
-		$event->setDescription(htmlspecialchars(strip_tags($pollDesc)));
-=======
 		$event->setTitle($pollTitle);
 		$event->setDescription($pollDesc);
->>>>>>> 21cd5ec6
 		$event->setOwner($userId);
 		$event->setCreated(date('Y-m-d H:i:s'));
 		$event->setHash(\OC::$server->getSecureRandom()->generate(
@@ -494,12 +479,7 @@
 
 		$expire = null;
 		if ($expireTs !== 0 && $expireTs !== '') {
-<<<<<<< HEAD
-			// Add one day, so it expires at the end of a day
-			$expire = date('Y-m-d H:i:s', $expireTs + 60 * 60 * 24);
-=======
 			$expire = date('Y-m-d H:i:s', $expireTs);
->>>>>>> 21cd5ec6
 		}
 		$event->setExpire($expire);
 
