--- conflicted
+++ resolved
@@ -220,17 +220,12 @@
 	 * @return TemplateResponse
 	 */
 	public function gotoPoll($hash) {
-<<<<<<< HEAD
 		try {
 			$poll = $this->eventMapper->findByHash($hash);
 		} catch (DoesNotExistException $e) {
 			return new TemplateResponse('polls', 'no.acc.tmpl', []);
 		}
 		if ($poll->getType() === 0) {
-=======
-		$poll = $this->eventMapper->findByHash($hash);
-		if ($poll->getType() == '0') {
->>>>>>> fa62e628
 			$dates = $this->dateMapper->findByPoll($poll->getId());
 			$votes = $this->participationMapper->findByPoll($poll->getId());
 			$participants = $this->participationMapper->listParticipantsByPoll($poll->getId());
@@ -445,10 +440,12 @@
 		$event->setDescription(htmlspecialchars($pollDesc));
 		$event->setOwner($userId);
 		$event->setCreated(date('Y-m-d H:i:s'));
-		$event->setHash(\OC::$server->getSecureRandom()->getMediumStrengthGenerator()->generate(16,
+		$event->setHash(\OC::$server->getSecureRandom()->generate(
+			16,
 			ISecureRandom::CHAR_DIGITS .
 			ISecureRandom::CHAR_LOWER .
-			ISecureRandom::CHAR_UPPER));
+			ISecureRandom::CHAR_UPPER
+		));
 		$event->setIsAnonymous($isAnonymous ? 1 : 0);
 		$event->setFullAnonymous($isAnonymous && $hideNames ? 1 : 0);
 
