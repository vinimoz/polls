<?php
/**
 * @copyright Copyright (c) 2017 Vinzenz Rosenkranz <vinzenz.rosenkranz@gmail.com>
 *
 * @author René Gieling <github@dartcafe.de>
 *
 * @license GNU AGPL version 3 or any later version
 *
 *  This program is free software: you can redistribute it and/or modify
 *  it under the terms of the GNU Affero General Public License as
 *  published by the Free Software Foundation, either version 3 of the
 *  License, or (at your option) any later version.
 *
 *  This program is distributed in the hope that it will be useful,
 *  but WITHOUT ANY WARRANTY; without even the implied warranty of
 *  MERCHANTABILITY or FITNESS FOR A PARTICULAR PURPOSE.  See the
 *  GNU Affero General Public License for more details.
 *
 *  You should have received a copy of the GNU Affero General Public License
 *  along with this program.  If not, see <http://www.gnu.org/licenses/>.
 *
 */

namespace OCA\Polls\Controller;

use OCP\AppFramework\Controller;
use OCP\AppFramework\Http;
use OCP\AppFramework\Http\DataResponse;

use OCP\IGroupManager;
use OCP\IUser;
use OCP\IUserManager;
use OCP\IConfig;
use OCP\IRequest;
use OCA\Polls\Db\Share;
use OCA\Polls\Db\ShareMapper;
use OCA\Polls\Db\Vote;
use OCA\Polls\Db\VoteMapper;
use OCP\ILogger;

class SystemController extends Controller {

	private $userId;
	private $logger;
	private $systemConfig;
	private $groupManager;
	private $userManager;
	private $voteMapper;
	private $shareMapper;

	/**
	 * SystemController constructor.
	 * @param string $appName
	 * @param $userId
	 * @param IRequest $request
	 * @param ILogger $logger
	 * @param IConfig $systemConfig
	 * @param IGroupManager $groupManager
	 * @param IUserManager $userManager
	 * @param VoteMapper $voteMapper
	 * @param ShareMapper $shareMapper
	 */
	public function __construct(
		string $appName,
		$userId,
		IRequest $request,
		ILogger $logger,
		IConfig $systemConfig,
		IGroupManager $groupManager,
		IUserManager $userManager,
		VoteMapper $voteMapper,
		ShareMapper $shareMapper
	) {
		parent::__construct($appName, $request);
		$this->voteMapper = $voteMapper;
		$this->shareMapper = $shareMapper;
		$this->logger = $logger;
		$this->userId = $userId;
		$this->systemConfig = $systemConfig;
		$this->groupManager = $groupManager;
		$this->userManager = $userManager;
	}

	/**
	 * Validate string as email address
	 * @NoAdminRequired
	 * @param string $query
	 * @return Boolean
	 */
	 private function isValidEmail($email) {
		 return (!preg_match('/^(([^<>()\[\]\\.,;:\s@"]+(\.[^<>()\[\]\\.,;:\s@"]+)*)|(".+"))@((\[[0-9]{1,3}\.[0-9]{1,3}\.[0-9]{1,3}\.[0-9]{1,3}\])|(([a-zA-Z\-0-9]+\.)+[a-zA-Z]{2,}))$/', $email)) ? false : true;
	 }

	/**
	 * Get a list of NC users, groups and contacts
	 * @NoAdminRequired
	 * @PublicPage
	 * @NoCSRFRequired
	 * @param string $query
	 * @param bool $getGroups - search in groups
	 * @param bool $getUsers - search in site users
	 * @param bool $getContacts - search in contacs
	 * @param array $skipGroups - group names to skip in return array
	 * @param array $skipUsers - user names to skip in return array
	 * @return DataResponse
	 */
	public function getSiteUsersAndGroups($query = '', $getGroups = true, $getUsers = true, $getContacts = true, $getMail = false, $skipGroups = array(), $skipUsers = array()) {
		$list = array();

		if ($getMail && $this->isValidEmail($query)) {
			$list[] = [
				'id' => '',
				'user' => '',
				'organisation' => '',
				'displayName' => '',
				'emailAddress' => $query,
				'desc' => $query,
				'type' => 'email',
				'icon' => 'icon-mail',
				'avatarURL' => '',
				'avatar' => '',
				'lastLogin' => '',
				'cloudId' => ''

			];
		}

		if ($getGroups) {
			foreach ($this->groupManager->search($query) as $group) {
				if (!in_array($group->getGID(), $skipGroups)) {
					$list[] = [
						'id' => $group->getGID(),
						'user' => $group->getGID(),
						'organisation' => '',
						'displayName' => $group->getGID(),
						'emailAddress' => '',
						'desc' => 'Group',
						'type' => 'group',
						'icon' => 'icon-group',
						'avatarURL' => '',
						'avatar' => '',
						'lastLogin' => '',
						'cloudId' => ''

					];
				}
			}
		}

		if ($getUsers) {
<<<<<<< HEAD
			foreach ($this->userManager->searchDisplayName($query) as $user) {
				if (!in_array($user->getUID(), $skipUsers)) {
=======
			$users = $this->userManager->searchDisplayName($query);
			foreach ($users as $user) {
				if (!in_array($user->getUID(), $skipUsers) && $user->isEnabled()) {
>>>>>>> 3c965b1e
					$list[] = [
						'id' => $user->getUID(),
						'user' => $user->getUID(),
						'displayName' => $user->getDisplayName(),
						'organisation' => '',
						'emailAddress' => $user->getEMailAddress(),
						'desc' => 'User',
						'type' => 'user',
						'icon' => 'icon-user',
						'avatarURL' => '',
						'avatar' => '',
						'lastLogin' => $user->getLastLogin(),
						'cloudId' => $user->getCloudId()
					];
				}
			}
		}

		if ($getContacts && \OC::$server->getContactsManager()->isEnabled()) {

			foreach (\OC::$server->getContactsManager()->search($query, array('FN', 'EMAIL', 'ORG', 'CATEGORIES')) as $contact) {
				if (!array_key_exists('isLocalSystemBook', $contact) && array_key_exists('EMAIL', $contact)) {

					$emailAdresses = $contact['EMAIL'];

					if (!is_array($emailAdresses)) {
						$emailAdresses = array($emailAdresses);
					} else {
						// take the first eMail address for now
						$emailAdresses = array($emailAdresses[0]);
					}

					foreach ($emailAdresses as $emailAddress) {
						$list[] = [
							'id' => $contact['UID'],
							'user' => $contact['FN'],
							'displayName' => $contact['FN'],
							'organisation' => isset($contact['ORG']) ? $contact['ORG'] : '',
							'emailAddress' => $emailAddress,
							'desc' => 'Contact',
							'type' => 'contact',
							'icon' => 'icon-mail',
							'avatarURL' => '',
							'avatar' => '',
							'lastLogin' => '',
							'cloudId' => '',
						];
					}

				}
			}

		}

		return new DataResponse([
			'siteusers' => $list
		], Http::STATUS_OK);
	}

	/**
	 * Validate it the user name is reservrd
	 * return false, if this username already exists as a user or as
	 * a participant of the poll
	 * @NoCSRFRequired
	 * @NoAdminRequired
	 * @PublicPage
	 * @return DataResponse
	 */
	public function validatePublicUsername($pollId, $userName, $token) {

		// return forbidden, if $pollId does not match the share's pollId, force int compare
		if (intval($this->shareMapper->findByToken($token)->getPollId()) !== intVal($pollId)) {
			return new DataResponse(['result' => false, 'error' => 'wrong token'], Http::STATUS_FORBIDDEN);
		}

		// return forbidden, if the length of the userame is lower than 3 characters
		if (strlen(trim($userName)) < 3) {
			return new DataResponse(['result' => false, 'error' => 'userName too short'], Http::STATUS_FORBIDDEN);
		}

		$list = array();

		// get all groups
		$groups = $this->groupManager->search('');
		foreach ($groups as $group) {
			$list[] = [
				'id' => $group->getGID(),
				'user' => $group->getGID(),
				'type' => 'group',
				'displayName' => $group->getGID(),
			];
		}

		// get all users
		$users = $this->userManager->searchDisplayName('');
		foreach ($users as $user) {
			$list[] = [
				'id' => $user->getUID(),
				'user' => $user->getUID(),
				'type' => 'user',
				'displayName' => $user->getDisplayName(),
			];
		}

		// get all participants
		$votes = $this->voteMapper->findParticipantsByPoll($pollId);
		foreach ($votes as $vote) {
			if ($vote->getUserId() !== '' && $vote->getUserId() !== null) {
				$list[] = [
					'id' => $vote->getUserId(),
					'user' => $vote->getUserId(),
					'type' => 'participant',
					'displayName' => $vote->getUserId(),
				];
			}
		}

		// get all shares for this poll
		$shares = $this->shareMapper->findByPoll($pollId);
		foreach ($shares as $share) {
			if ($share->getUserId() !== '' && $share->getUserId() !== null) {
				$list[] = [
					'id' => $share->getUserId(),
					'user' => $share->getUserId(),
					'type' => 'share',
					'displayName' => $share->getUserId(),
				];
			}
		}

		// check if the username is contained inside the generated list
		// return forbidden, if list contains requested username
		foreach ($list as $element) {
			if (strtolower(trim($userName)) === strtolower(trim($element['id'])) || strtolower(trim($userName)) === strtolower(trim($element['displayName']))) {
				return new DataResponse([
					'result' => false
				], Http::STATUS_FORBIDDEN);
			}
		}

		// return OK, if username is allowed
		return new DataResponse([
			'result' => true,
			'name' => $userName
		], Http::STATUS_OK);
	}

	public function getDisplayName() {
		$this->userManager = \OC::$server->getUserManager();

		if (\OC::$server->getUserManager()->get($this->userId) instanceof IUser) {
			return \OC::$server->getUserManager()->get($this->userId)->getDisplayName();
		} else {
			return $this->userId;
		}
	}
}<|MERGE_RESOLUTION|>--- conflicted
+++ resolved
@@ -148,14 +148,9 @@
 		}
 
 		if ($getUsers) {
-<<<<<<< HEAD
-			foreach ($this->userManager->searchDisplayName($query) as $user) {
-				if (!in_array($user->getUID(), $skipUsers)) {
-=======
 			$users = $this->userManager->searchDisplayName($query);
 			foreach ($users as $user) {
 				if (!in_array($user->getUID(), $skipUsers) && $user->isEnabled()) {
->>>>>>> 3c965b1e
 					$list[] = [
 						'id' => $user->getUID(),
 						'user' => $user->getUID(),
