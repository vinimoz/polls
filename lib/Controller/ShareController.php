<?php
/**
 * @copyright Copyright (c) 2017 Vinzenz Rosenkranz <vinzenz.rosenkranz@gmail.com>
 *
 * @author René Gieling <github@dartcafe.de>
 *
 * @license GNU AGPL version 3 or any later version
 *
 *  This program is free software: you can redistribute it and/or modify
 *  it under the terms of the GNU Affero General Public License as
 *  published by the Free Software Foundation, either version 3 of the
 *  License, or (at your option) any later version.
 *
 *  This program is distributed in the hope that it will be useful,
 *  but WITHOUT ANY WARRANTY; without even the implied warranty of
 *  MERCHANTABILITY or FITNESS FOR A PARTICULAR PURPOSE.  See the
 *  GNU Affero General Public License for more details.
 *
 *  You should have received a copy of the GNU Affero General Public License
 *  along with this program.  If not, see <http://www.gnu.org/licenses/>.
 *
 */

namespace OCA\Polls\Controller;

use Exception;
use OCP\AppFramework\Db\DoesNotExistException;
use OCA\Polls\Exceptions\NotAuthorizedException;
use OCA\Polls\Exceptions\InvalidUsername;


use OCP\IRequest;
use OCP\ILogger;
use OCP\AppFramework\Controller;
use OCP\AppFramework\Http;
use OCP\AppFramework\Http\DataResponse;



use OCA\Polls\Model\Acl;
use OCA\Polls\Service\ShareService;

class ShareController extends Controller {

	private $logger;
	private $shareService;
	private $userId;

	/**
	 * ShareController constructor.
	 * @param string $appName
	 * @param string $userId
	 * @param IRequest $request
	 * @param ILogger $logger
	 * @param ShareService $shareService
	 */
	public function __construct(
		string $appName,
		$userId,
		IRequest $request,
		ILogger $logger,
		ShareService $shareService
	) {
		parent::__construct($appName, $request);
		$this->logger = $logger;
		$this->userId = $userId;
		$this->shareService = $shareService;
	}

	/**
	 * Write a new share to the db and returns the new share as array
	 * @NoAdminRequired
	 * @NoCSRFRequired
	 * @param int $pollId
	 * @param Array $share
	 * @return DataResponse
	 */
	public function add($pollId, $share) {
		try {
			$return = $this->shareService->write(
				$pollId,
				$share['type'],
				$share['userId'],
				isset($share['userEmail']) ? $share['userEmail'] : ''
			);
			return new DataResponse($return, Http::STATUS_CREATED);
		} catch (NotAuthorizedException $e) {
			return new DataResponse(['error' => $e->getMessage()], $e->getStatus());
		} catch (\Exception $e) {
			return new DataResponse($e, Http::STATUS_CONFLICT);
		}

	}

	/**
	 * createPersonalShare
	 * Write a new share to the db and returns the new share as array
	 * @NoAdminRequired
	 * @PublicPage
	 * @NoCSRFRequired
	 * @param string $token
	 * @param string $userName
	 * @return DataResponse
	 */
	public function createPersonalShare($token, $userName) {

		try {
<<<<<<< HEAD
			$publicShare = $this->mapper->findByToken($token);

			// Return of validatePublicUsername is a DataResponse
			$checkUsername = $this->systemController->validatePublicUsername($publicShare->getPollId(), $userName, $token);

			// if status is not 200, return DataResponse from validatePublicUsername
			if ($checkUsername->getStatus() !== 200) {
				return $checkUsername;
			}

			if ($publicShare->getType() === 'public') {

				$userShare = new Share();
				$userShare->setToken(\OC::$server->getSecureRandom()->generate(
					16,
					ISecureRandom::CHAR_DIGITS .
					ISecureRandom::CHAR_LOWER .
					ISecureRandom::CHAR_UPPER
				));
				$userShare->setType('external');
				$userShare->setPollId($publicShare->getPollId());
				$userShare->setUserId($userName);
				$userShare->setUserEmail('');
				$userShare = $this->mapper->insert($userShare);
				return new DataResponse($userShare, Http::STATUS_OK);

			} elseif ($publicShare->getType() === 'email') {

				$publicShare->setType('external');
				$publicShare->setUserId($userName);
				$this->mapper->update($publicShare);
				return new DataResponse($publicShare, Http::STATUS_OK);

			} else {
				return new DataResponse(['message'=> 'Wrong share type: ' . $publicShare->getType()], Http::STATUS_FORBIDDEN);
			}

=======
			return new DataResponse($this->shareService->createPersonalShare($token, $userName), Http::STATUS_CREATED);
		} catch (NotAuthorizedException $e) {
			return new DataResponse(['error' => $e->getMessage()], $e->getStatus());
		} catch (InvalidUsername $e) {
			return new DataResponse(['error' => $userName . ' is not valid'], Http::STATUS_CONFLICT);
>>>>>>> 3c965b1e
		} catch (DoesNotExistException $e) {
			// return forbidden in all not catched error cases
			return new DataResponse($e, Http::STATUS_FORBIDDEN);
		}
	}

	/**
	 * remove
	 * remove share
	 * @NoAdminRequired
	 * @NoCSRFRequired
	 * @param Share $share
	 * @return DataResponse
	 */

	public function delete($share) {
		try {
			return new DataResponse(array(
				'action' => 'deleted',
				'shareId' => $this->shareService->remove($share['token'])->getId()
			), Http::STATUS_OK);
		} catch (NotAuthorizedException $e) {
			return new DataResponse(['error' => $e->getMessage()], $e->getStatus());
		} catch (Exception $e) {
			return new DataResponse($e, Http::STATUS_NOT_FOUND);
		}
	}
}<|MERGE_RESOLUTION|>--- conflicted
+++ resolved
@@ -105,51 +105,11 @@
 	public function createPersonalShare($token, $userName) {
 
 		try {
-<<<<<<< HEAD
-			$publicShare = $this->mapper->findByToken($token);
-
-			// Return of validatePublicUsername is a DataResponse
-			$checkUsername = $this->systemController->validatePublicUsername($publicShare->getPollId(), $userName, $token);
-
-			// if status is not 200, return DataResponse from validatePublicUsername
-			if ($checkUsername->getStatus() !== 200) {
-				return $checkUsername;
-			}
-
-			if ($publicShare->getType() === 'public') {
-
-				$userShare = new Share();
-				$userShare->setToken(\OC::$server->getSecureRandom()->generate(
-					16,
-					ISecureRandom::CHAR_DIGITS .
-					ISecureRandom::CHAR_LOWER .
-					ISecureRandom::CHAR_UPPER
-				));
-				$userShare->setType('external');
-				$userShare->setPollId($publicShare->getPollId());
-				$userShare->setUserId($userName);
-				$userShare->setUserEmail('');
-				$userShare = $this->mapper->insert($userShare);
-				return new DataResponse($userShare, Http::STATUS_OK);
-
-			} elseif ($publicShare->getType() === 'email') {
-
-				$publicShare->setType('external');
-				$publicShare->setUserId($userName);
-				$this->mapper->update($publicShare);
-				return new DataResponse($publicShare, Http::STATUS_OK);
-
-			} else {
-				return new DataResponse(['message'=> 'Wrong share type: ' . $publicShare->getType()], Http::STATUS_FORBIDDEN);
-			}
-
-=======
 			return new DataResponse($this->shareService->createPersonalShare($token, $userName), Http::STATUS_CREATED);
 		} catch (NotAuthorizedException $e) {
 			return new DataResponse(['error' => $e->getMessage()], $e->getStatus());
 		} catch (InvalidUsername $e) {
 			return new DataResponse(['error' => $userName . ' is not valid'], Http::STATUS_CONFLICT);
->>>>>>> 3c965b1e
 		} catch (DoesNotExistException $e) {
 			// return forbidden in all not catched error cases
 			return new DataResponse($e, Http::STATUS_FORBIDDEN);
