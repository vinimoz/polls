--- conflicted
+++ resolved
@@ -170,11 +170,7 @@
 		}
 
 		$userGroup = UserGroupClass::getUserGroupChild($type, $userId);
-<<<<<<< HEAD
 		return $this->create($pollId, $userGroup);
-=======
-		return $this->create($pollId, $userGroup) ;
->>>>>>> b1eaf3f6
 	}
 
 	/**
