$bg_no: #ffede9;
$bg_maybe: #fcf7e1;
$bg_unvoted: #fff4c8;
$bg_yes: #ebf5d6;
$bg_information: #b19c3e;

$fg_no: #f45573;
$fg_maybe: #f0db98;
$fg_unvoted: #f0db98;
$fg_yes: #49bc49;


$bg_current_user: #f7f7f7;
$fg_current_user: #0082c9;
$border_current_user: 2px solid;
$border_user: 1px solid #ddd;
$user-column-width: 265px;

#content {
	display:flex;
}

.flex-row {
	display: flex;
	flex-direction: row;
	flex-grow: 1;
	align-items: center;
}

.flex-column {
	display: flex;
	flex-direction: column;
	flex-grow: 0;
	flex-shrink: 0;
	
}
#votings {
	position: relative !important;
	.description {
		.expired-vote{
			color: red;
			font-weight: bold;
		}
	}
	padding: 12px 17px;	
}

.header {
	margin-left: $user-column-width;
	padding: 0 17px;
	align-items: initial;
	.vote.option {
		.date-box {
			flex-grow: 1;
		}


		.counter {
			flex-grow: 0;
			height: 32px;
		}	
	}
}

.user {
	border-top: $border_user;
	height: 44px;
	padding: 0 17px;
}

.first {
	flex-grow: 0;
	flex-shrink: 0;
	width: $user-column-width;
}

.vote, .poll-cell {
	flex-grow: 1;
	width: 85px;
	margin: 2px;
	align-items:center;
}

.date-box {
	padding: 0 2px;
	align-items: center;
	.month, .dayow {
		font-size: 1.2em;
		color: #666;
	}

	.day {
		font-size: 1.8em;
		margin: 5px 0 5px 0;
	}
}

.winner {
	font-style: italic;
	font-weight: bold;
	color: $fg_yes;
}

.counter {
	font-size: 18px;
	.yes, .no {
		margin: 0 2px;
		.svg {
			background-position: center;
			background-repeat: no-repeat;
			background-size: 24px;
			height: 24px;
			width: 24px;
		}
	}
	.yes {
		color: $fg_yes;
		.svg {
			background-image: url('../img/yes-vote.svg');
		}
	}			
	.no {
		color: $fg_no;
		.svg {
			background-image: url('../img/no-vote.svg');
		}
	}			
}

.name {
	margin-left: 5px;
}

.poll-cell {
	background-position: center;
	background-repeat: no-repeat;
	background-size: 32px;
	height: 44px;

	&.active {
		cursor: pointer;
		border: 2px solid;
		border-radius: 4px;
		box-sizing: border-box;
	}

	&.yes {
		background-color: $bg_yes;
		color: $fg_yes;
		background-image: url('../img/yes-vote.svg');
	}

	&.no {
		background-color: $bg_no;
		color: $fg_no;
		background-image: url('../img/no-vote.svg');
	}

	&.maybe {
		background-color: $bg_maybe;
		color: $fg_maybe;
		background-image: url('../img/maybe-vote.svg');
	}

	&.unvoted {
		background-color: $bg_unvoted;
		color: $fg_unvoted;
		background-color: $bg_unvoted;
	}

}

.toggle-cell {
	height: 28px;
	height: 32px;
	width: 32px;
	flex-grow: 0;
	cursor: pointer;
	background-position: center;
	background-repeat: no-repeat;
	background-size: 28px;

	&.yes {
		background-color: $bg_yes;
		background-image: url('../img/yes-toggle.svg');
	}

	&.no {
		background-color: $bg_no;
		background-image: url('../img/no-toggle.svg');
	}

	&.maybe {
		background-color: $bg_maybe;
		background-image: url('../img/maybe-toggle.svg');
	}

}


.current-user {
	background-color: #e6f1f8;
}

#switchDetails {
	margin-right: 32px;
}

.button.details {
	.badge {
		position: relative;
		top: -34px;
		right: -24px;
		background-image: url("../../../apps/polls/css/../img/yes-comment.svg");
		background-repeat: no-repeat;
		background-size: 33px;
		padding: 10px;
		margin: -10px;
		background-position-y: 9px;
		background-position-x: center;
		text-shadow: 1px 1px #666;
		color: #fff;
		min-width: 34px;
		text-align: center;
		&.no-comments {
			background-image: url('../../../apps/polls/css/../img/no-comment.svg');
		}
	}
}

.external {
	min-width: 150px;
	.th {
		padding-left: 40px;
		
		input {
			min-width: 100px;
		}
	}
}

.finish_vote {
	padding: 10px 17px;
}


#poll-desc, #comments-container, #poll-dates {
	margin-bottom: 15px;
}

.authorRow {
	position: relative;
	.author {
		margin-left: 8px;
		opacity: .5;
		flex-grow: 1;
		&.external {
			margin-right: 33px;
			opacity: 1;
			> input {
				width: 100%
			}
		}
	}
}


.detailsView  {
	z-index: 1000 !important;
	.close.flex-row {
		justify-content: flex-end;
		margin: 8px 8px 0 0;
	}

	.header.flex-row {
		flex-direction: row;
		align-items: flex-start;
		margin-left: 0;
		margin-top:0;
	}
	
	.pollInformation {
		width: 220px;
		flex-grow: 1;
		flex-shrink: 1;
		padding-right: 15px; 


		.authorRow {
			.leftLabel {
				margin-right: 4px;
			}
		}

		.cloud {
			margin: 4px 0;
			
			> span {
				color: #fff;
				margin: 2px;
				padding: 2px 4px;
				border-radius: 3px;
				float: left;
				text-shadow: 1px 1px #666;
				background-color: #aaa;
				
			}
			.open {
				background-color: $fg_yes;
			}
			.expired {
				background-color: $fg_no;
			}
			.information {
				background-color: $bg_information;
			}
		}
	}
	#expired_info {
		margin: 0 15px;
	}

	.pollActions {
		display: flex;
		flex-direction: column;
		margin-right: 15px;

		.close {
			margin: 15px;
			background-position: right top;
			height: 30px;
		}
		
		> ul > li {
			&:focus, &:hover, &.active, a.selected {
				&, > a {
					opacity: 1;
					box-shadow: inset 2px 0 #0082c9;
				}
			}

			> a[class*="icon-"], 
			> ul > li > a[class*="icon-"], 
			> a[style*="background-image"], 
			> ul > li > a[style*="background-image"] {
				padding-left: 44px;
			}

			> a, 
			> ul > li > a {
				background-size: 16px 16px;
				background-position: 14px center;
				background-repeat: no-repeat;
				display: block;
				justify-content: space-between;
				line-height: 44px;
				min-height: 44px;
				padding: 0 12px;
				overflow: hidden;
				box-sizing: border-box;
				white-space: nowrap;
				text-overflow: ellipsis;
				color: #000;
				opacity: 0.57;
				flex: 1 1 0;
				z-index: 100;
			}
			a, 
			.app-navigation-entry-deleted {
				padding-left: 44px !important;
			}
		}
	}

	#commentsTabView {

		.newCommentForm div.message:empty:before {
			content: attr(data-placeholder);
			color: grey;
		}
		#commentBox {
			border: 1px solid #dbdbdb;
			border-radius: 3px;
			padding: 7px 6px;
			margin: 3px 3px 3px 40px;
			cursor: text;
		}
		.comment {
			margin-bottom: 30px;

			.comment-header {
				background-color: #EEE;
				border-bottom: 1px solid #DDD;
				border-radius: 3px 3px 0 0;
			}
			
			.comment-date {
				float: right;
				color: #555;
			}

			.date {
				position: absolute;
				right: 0;
				top: 5px;
				opacity: .5;
			}
		}
		
		.message {
			margin-left: 40px;
			flex-grow: 1;
			flex-shrink: 1;
		}


		.new-comment {
			.submitComment {
				align-self: last baseline;
				width: 30px;
				margin: 0;
				padding: 7px 9px;
				background-color: transparent;
				border: none;
				opacity: .3;
			}

			.icon-loading-small {
				float: left;
				margin-top: 10px;
				display: none;
			}
		}
	}
}

@media all and (max-width: (768px) ) {
	#app-content {
		position: relative !important;
	}
}
@media all and (max-width: (480px) ) {

	#votings {
		padding: 0px 2px;
	}

	.flex-row {
		flex-direction: column;

		&.user-cell, &.counter, &.counter .yes, &.counter .no, &.controls, &.breadcrump, &.submitPoll, &.newCommentForm, &.close {
			flex-direction: row;
		}

		&.header {
			flex-grow: 1;
			margin-left: 0;
			margin-top: 44px;
			width: 120px;
			padding: 0 0 0 4px;
			.vote {
				padding-right: 10px;
				&.option {
					align-items: baseline;
					width: 100%;
					border-top: $border_user;
				}
				&.time {
					align-items: center;
					width: 100%;
					border-top: $border_user;
					.counter {
						flex-direction: column;
						align-items: flex-end;
					}
				}
			}
		}
		
		&.user {
			display: none;
		}

		&.current-user {
			display: flex;
			width: 44px;
			padding:0;
			border: none;
			background-color: transparent;

			.poll-cell {
				border:none;
				border-radius: 0;
				border-top: 1px solid #ddd;
				background-color: transparent;
				padding: 0 2px;
				&.active {
					&.yes {
						background-image: url('../img/yes-vote-bordered.svg');
					}

					&.no {
						background-image: url('../img/no-vote-bordered.svg');
					}

					&.maybe {
						background-image: url('../img/maybe-vote-bordered.svg');
					}
					&.unvoted {
						background-image: url('../img/unvoted-vote-bordered.svg');
					}
				}
			}
			.user-cell {
				position: absolute;
				left: 22px;
			}
			.poll-cell, .toggle-cell  {
				width: 44px;
				height: 44px;
				background-color: transparent;
			}
		}

	}
	.description {
		margin: 4px;
	}
	
	.flex-column {
		&.table-body {
			flex-grow: 0;
		}

		&.poll-cell, &.table {
			flex-direction: row;
			align-items: center;
		}
		&.vote.time {
			flex-direction: row;
		}
	}

	.table { 
		display: flex;
		margin-right: 8px;
		padding-bottom: 75px;
	}
	
	.submitPoll {
		border-top: $border_user;
		box-shadow: 0 0 9px 2px rgba(153,153,153,1);
		flex-wrap: wrap;
		align-items: center;
		position: fixed;
		background-color: #fff;
		bottom: 0;
		left: 0;
		width: 100%;
		.finish_vote {
			padding: 8px 8px;
		}
		.notification {
			display: flex;
			padding: 8px 8px;
			line-height: 2em;
		}
<<<<<<< HEAD
	}

	.table { 
		display: flex;
		margin-right: 8px;
		padding-bottom: 75px;
=======
>>>>>>> 21cd5ec6
	}
	
	.first {
		height: 44px;
		width: unset;
	}

	#options.flex-row {
		flex-direction: column;
		width: 100%;
	}

}

 @media all and (max-width: (320px) ) {

	.table { 
		padding-bottom: 105px;
	}
}<|MERGE_RESOLUTION|>--- conflicted
+++ resolved
@@ -284,7 +284,6 @@
 		flex-grow: 1;
 		flex-shrink: 1;
 		padding-right: 15px; 
-
 
 		.authorRow {
 			.leftLabel {
@@ -565,15 +564,6 @@
 			padding: 8px 8px;
 			line-height: 2em;
 		}
-<<<<<<< HEAD
-	}
-
-	.table { 
-		display: flex;
-		margin-right: 8px;
-		padding-bottom: 75px;
-=======
->>>>>>> 21cd5ec6
 	}
 	
 	.first {
