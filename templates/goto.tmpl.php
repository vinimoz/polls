﻿<?php
	/**
	 * @copyright Copyright (c) 2017 Vinzenz Rosenkranz <vinzenz.rosenkranz@gmail.com>
	 *
	 * @author Vinzenz Rosenkranz <vinzenz.rosenkranz@gmail.com>
	 *
	 * @license GNU AGPL version 3 or any later version
	 *
	 *  This program is free software: you can redistribute it and/or modify
	 *  it under the terms of the GNU Affero General Public License as
	 *  published by the Free Software Foundation, either version 3 of the
	 *  License, or (at your option) any later version.
	 *
	 *  This program is distributed in the hope that it will be useful,
	 *  but WITHOUT ANY WARRANTY; without even the implied warranty of
	 *  MERCHANTABILITY or FITNESS FOR A PARTICULAR PURPOSE.  See the
	 *  GNU Affero General Public License for more details.
	 *
	 *  You should have received a copy of the GNU Affero General Public License
	 *  along with this program.  If not, see <http://www.gnu.org/licenses/>.
	 *
	 */

<<<<<<< HEAD
	use OCP\User; //To do: replace according to API

	\OCP\Util::addStyle('polls', 'main');
	\OCP\Util::addStyle('polls', 'flex');
	\OCP\Util::addStyle('polls', 'vote');
	\OCP\Util::addStyle('polls', 'sidebar');
=======
	use OCP\User;
	use OCP\Util;
	use OCP\Template;

	Util::addStyle('polls', 'vote');
>>>>>>> d214a121
	if (!User::isLoggedIn()) {
		Util::addStyle('polls', 'public');
	}
	Util::addScript('polls', 'app');
	Util::addScript('polls', 'vote');

	$userId = $_['userId'];
	/** @var \OCP\IUserManager $userMgr */
	$userMgr = $_['userMgr'];
	/** @var \OCP\IURLGenerator $urlGenerator */
	$urlGenerator = $_['urlGenerator'];
	/** @var \OCP\IAvatarManager $avaMgr */
	$avaMgr = $_['avatarManager'];
	/** @var \OCA\Polls\Db\Event $poll */
	$poll = $_['poll'];
	/** @var OCA\Polls\Db\Options[] $options */
	$options = $_['options'];
	/** @var OCA\Polls\Db\Votes[] $votes */
	$votes = $_['votes'];
	/** @var \OCA\Polls\Db\Comment[] $comments */
	$comments = $_['comments'];
	/** @var \OCA\Polls\Db\Notification $notification */
	$notification = $_['notification'];

	$isAnonymous = $poll->getIsAnonymous() && $userId !== $poll->getOwner();
	$hideNames = $poll->getIsAnonymous() && $poll->getFullAnonymous();
	if ($poll->getDisallowMaybe()) {
		$maybe = 'maybedisallowed';
	} else {
		$maybe = 'maybeallowed';
	}
	$access = $poll->getAccess();
	$updatedPoll = false;
	$dataUnvoted = '';

	if ($poll->getExpire() === null) {
		$expired = false;
	} else {
		$expired = time() > strtotime($poll->getExpire());
	}

	if ($expired) {
		$statusClass = 'expired-vote';
	} else {
		$statusClass = 'open-vote';
		if (time() < strtotime($poll->getExpire())) {
			$statusClass .= ' endless';
		}
	}

 	if ($poll->getType() === 0) {
		$pollType = 'date-poll';
		$pollTypeClass = 'date-poll';
	} else if ($poll->getType() === 1) {
		$pollType = 'option-poll';
		$pollTypeClass = 'option-poll';
	}


	if (
		$poll->getDescription() !== null &&
		$poll->getDescription() !== ''
	) {
		$description = str_replace(array('\r\n', '\r', '\n'), '<br/>', htmlspecialchars($poll->getDescription()));
	} else {
		$description = $l->t('No description provided.');
	}

	// init array for counting 'yes'-votes for each date
	$total = array();
	for ($i = 0; $i < count($votes); $i++) {
		$total['yes'][$i] = 0;
		$total['no'][$i] = 0;
		$total['maybe'][$i] = 0;
	}
	$userVoted = array();
	$pollUrl = $urlGenerator->linkToRouteAbsolute('polls.page.goto_poll', ['hash' => $poll->getHash()]);
?>

<<<<<<< HEAD
	<div id="app-content" class="<?php p($statusClass . ' ' . $pollTypeClass . ' ' . $maybe); ?>">
=======
	<div id="app-content" class="<?php p($statusClass . ' ' . $pollTypeClass); ?>">
>>>>>>> d214a121
		<div id="controls" class="controls">
			<div id="breadcrump" class="breadcrump">
				<?php if (User::isLoggedIn()) : ?>
				<div class="crumb svg">
					<a href="<?php p($urlGenerator->linkToRoute('polls.page.index')); ?>">
						<img class="svg" src="<?php print_unescaped(Template::image_path('core', 'places/home.svg')); ?>" alt="Home">
					</a>
				</div>
				<?php endif; ?>
				<div class="crumb svg last">
					<span><?php p($poll->getTitle()); ?></span>
				</div>

			</div>


			<a id="switchDetails" class="button has-tooltip-bottom details" title="Details" href="#">
				<span class="symbol icon-settings"></span>
				<?php if (count($comments)) : ?>
					<div id="comment-counter" class="badge"><?php p(count($comments)) ?></div>
				<?php else: ?>
					<div id="comment-counter" class="badge no-comments"><?php p(count($comments)) ?></div>
				<?php endif; ?>
			</a>
		</div>

		<div id="votings" class="main-container">
			<div class="wordwrap description"><span><?php print_unescaped($description); ?></span>
			<?php
				if ($expired) {
					print_unescaped('<span class="' . $statusClass . '">' . $l->t('The poll expired on %s. Voting is disabled, but you can still comment.', array(date('d.m.Y H:i', strtotime($poll->getExpire())))) . '</span>');
				}?>
			</div>
			<div class="table">
					<ul class="flex-row header" >
						<?php
						foreach ($options as $optionElement) {
							if ($poll->getType() === 0) {
								print_unescaped('<li id="slot_' . $optionElement->getId() . '" title="' . $optionElement->getPollOptionText() . ' ' . date_default_timezone_get() . '" class="flex-column vote time has-tooltip" data-timestamp="' . $timestamp . '"data-value-utc="' . $optionElement->getPollOptionText() . '">');

								$timestamp = strtotime($optionElement->getPollOptionText());
								print_unescaped('	<div class="date-box flex-column">');
								print_unescaped('		<div class="month">' . $l->t(date('M', $timestamp)) . '</div>');
								print_unescaped('		<div class="day">' . date('j', $timestamp) . '</div>');
								print_unescaped('		<div class="dayow">' . $l->t(date('D', $timestamp)) . '</div>');
								print_unescaped('		<div class="time">' . date('G:i', $timestamp) . ' UTC</div>');
								print_unescaped('	</div>');
							} else {
								print_unescaped('<li id="slot_' . $optionElement->getId() . '" title="' . $optionElement->getPollOptionText() . '" class="flex-column vote option">');
								print_unescaped('	<div class="date-box flex-column">' . $optionElement->getPollOptionText() . '</div>');
							}
							print_unescaped('<div class="counter flex-row">');
							print_unescaped('	<div class="yes flex-row">');
							print_unescaped('		<div class="svg"></div>');
							print_unescaped('		<div id="counter_yes_voteid_' . $optionElement->getId() . '" class ="result-cell yes" data-voteId="' . $optionElement->getId() . '">0</div>');
							print_unescaped('	</div>');
							print_unescaped('	<div class="no flex-row">');
							print_unescaped('		<div class="svg"></div>');
							print_unescaped('		<div id="counter_no_voteid_' . $optionElement->getId() . '" class ="result-cell no" data-voteId="' . $optionElement->getId() . '">0</div>');
							print_unescaped('	</div>');
							print_unescaped('</div>');
						}
						?>
						</li>
					</ul>
				<ul class="flex-column table-body">
					<?php
					if ($votes !== null) {
						//group by user
						$others = array();
						$displayName = '';
						$avatarName = '';
						foreach ($votes as $vote) {
							if (!isset($others[$vote->getUserId()])) {
								$others[$vote->getUserId()] = array();
							}
							$others[$vote->getUserId()][] = $vote;
						}
						$userCnt = 0;
						foreach (array_keys($others) as $usr) {
							$userCnt++;
							if ($usr === $userId) {
								// if poll expired, just put current user among the others;
								// otherwise skip here to add current user as last flex-row (to vote)
								if (!$expired) {
									$userVoted = $others[$usr];
									continue;
								}
							}
							if (
								$userMgr->get($usr) !== null &&
								!$isAnonymous &&
								!$hideNames
							) {
								$displayName = $usr;
								$avatarName = $usr;
							} else {
								if ($isAnonymous || $hideNames) {
									$displayName = 'Anonymous';
									$avatarName = $userCnt;
								} else {
									$displayName = $usr;
									$avatarName = $usr;
								}
							}
							?>
							<li class="flex-row user">
								<div class="first">
									<div class="user-cell flex-row">
										<div class="avatar has-tooltip" title="<?php p($avatarName)?>"></div>
										<div class="name"><?php p($displayName) ?></div>
										</div>
									</div>
									<ul class="flex-row">
							<?php
							// loop over dts
							$i_tot = 0;

							foreach ($options as $optionElement) {
								// look what user voted for this dts
								foreach ($others[$usr] as $vote) {
									if ($optionElement->getPollOptionText() === $vote->getVoteOptionText()) {
										$class = $vote->getVoteAnswer();
 										break;
									}
									$class = 'no';
								}
								print_unescaped('<li id="voteid_' . $optionElement->getId() . '" class="flex-column poll-cell ' . $class . '"></li>');
								$i_tot++;
							}

							print_unescaped('</ul>');
							print_unescaped('</li>');
						}
					}
					$toggleTooltip = $l->t('Switch all options at once');
					if (!$expired) {
						print_unescaped('<li class="flex-row user current-user">');
						print_unescaped('	<div class="flex-row first">');
						print_unescaped('		<div class="user-cell flex-row">');
						if (User::isLoggedIn()) {
							print_unescaped('		<div class="avatar has-tooltip" title="' . ($userId) . '"></div>');
							print_unescaped('		<div class="name">');
							p($userId);
						} else {
							print_unescaped('		<div class="avatar has-tooltip" title="?"></div>');
							print_unescaped('		<div id="id_ac_detected" class="name external current-user"><input type="text" name="user_name" id="user_name" placeholder="' . $l->t('Your name here') . '" />');
						}
						print_unescaped('		</div>');
						print_unescaped('	</div>');
						if ($maybe === 'maybeallowed') {
						print_unescaped('	<div id="toggle-cell" class="toggle-cell has-tooltip maybe" title="' . $toggleTooltip . '">');
						} else {
							print_unescaped('	<div id="toggle-cell" class="toggle-cell has-tooltip yes" title="' . $toggleTooltip . '">');
						}
						print_unescaped('		<div class="toggle"></div>');
						print_unescaped('	</div>');
						print_unescaped('</div>');
						print_unescaped('<ul class="flex-row">');

						$i_tot = 0;
						foreach ($options as $optionElement) {
							// see if user already has data for this event
							$class = 'no';
							$dataUnvoted = '';
							if (isset($userVoted)) {
								foreach ($userVoted as $vote) {
									if ($optionElement->getPollOptionText() === $vote->getVoteOptionText()) {
										$class = $vote->getVoteAnswer();
 										break;
									} else {
										$class = 'unvoted';
									}
								}
							}
							
							if ($class === 'unvoted') {
								$dataUnvoted = $l->t('New');
								$updatedPoll = true;
							}
							
							print_unescaped('<li id="voteid_' . $optionElement->getId() . '" class="flex-column active poll-cell ' . $class . '" data-value="' . $optionElement->getPollOptionText() . '" data-unvoted="' . $dataUnvoted . '"></li>');

							$i_tot++;
						}
						print_unescaped('</ul>');
						print_unescaped('</li>');
					}
					?>
				</ul>
			</div>
			<?php if ($updatedPoll) : ?>
				<div class="updated-poll alert">
				<p> <?php p($l->t('This poll was updated since your last visit. Please check your votes.')); ?></p>
				</div>
			<?php endif; ?>
			
			<div class="submitPoll flex-row">
				<div>
					<form class="finish_vote" name="finish_vote" action="<?php p($urlGenerator->linkToRoute('polls.page.insert_vote')); ?>" method="POST">
						<input type="hidden" name="pollId" value="<?php p($poll->getId()); ?>" />
						<input type="hidden" name="userId" value="<?php p($userId); ?>" />
						<input type="hidden" name="options" value="<?php p($poll->getId()); ?>" />
						<input type="hidden" name="answers" value="<?php p($poll->getId()); ?>" />
						<input type="hidden" name="receiveNotifications" />
						<input type="hidden" name="changed" />
						<input type="button" id="submit_finish_vote" class="button btn primary" value="<?php p($l->t('Vote!')); ?>" />
					</form>
				</div>
			<?php if (User::isLoggedIn()) : ?>
				<div class="notification">
					<input type="checkbox" id="check_notif" class="checkbox" <?php if ($notification !== null) print_unescaped(' checked'); ?> />
					<label for="check_notif"><?php p($l->t('Receive notification email on activity')); ?></label>
				</div>
			<?php endif; ?>
			</div>
		</div>

	</div>
	
	<div id="app-sidebar" class="detailsView scroll-container disappear">
		<div class="close flex-row">
			<a id="closeDetails" class="close icon-close has-tooltip-bottom" title="<?php p($l->t('Close details')); ?>" href="#" alt="<?php $l->t('Close'); ?>"></a>
		</div>

		<div class="header flex-row">
			<div class="pollInformation flex-column">
				<div class="authorRow user-cell flex-row">
					<div class="description leftLabel"><?php p($l->t('Owner')); ?></div>
					<div class="avatar has-tooltip-bottom" title="<?php p($poll->getOwner())?>"></div>
					<div class="author"><?php p($poll->getOwner()); ?></div>
				</div>

				<div class="cloud">
					<?php
					if ($expired) {
						print_unescaped('<span class="expired">' . $l->t('Expired') . '</span>');
					} else {
						if ($poll->getExpire() !== null) {
							print_unescaped('<span class="open">' . $l->t('Expires on %s', array(date('d.m.Y', strtotime($poll->getExpire())))) . '</span>');
						} else {
							print_unescaped('<span class="open">' . $l->t('Expires never') . '</span>');
						}
					}

					if ($access === 'public' || $access === 'hidden' || $access === 'registered') {
						print_unescaped('<span class="information">' . $access . '</span>');
					} else {
						print_unescaped('<span class="information">' . $l->t('Invitation access') . '</span>');
					}
					if ($isAnonymous) {
						print_unescaped('<span class="information">' . $l->t('Anononymous poll') . '</span>');
						if ($hideNames) {
							print_unescaped('<span class="information">' . $l->t('Usernames hidden to Owner') . '</span>');
						} else {
							print_unescaped('<span class="information">' . $l->t('Usernames visible to Owner') . '</span>');
						}
					}
					?>
				</div>

			</div>
			<div class="pollActions flex-column">
				<ul class="with-icons">
					<li>
						<a id="id_copy_<?php p($poll->getId()); ?>" class="icon-clippy has-tooltip-bottom svg copy-link" data-clipboard-text="<?php p($pollUrl); ?>" title="<?php p($l->t('Click to get link')); ?>" href="#">
							<?php p($l->t('Copy Link')); ?>
						</a>
					</li>

			<?php if ($poll->getOwner() === $userId) : ?>
					<li class="">
						<a id="id_del_<?php p($poll->getId()); ?>" class="icon-delete svg delete-poll"  data-value="<?php p($poll->getTitle()); ?>" href="#">
							<?php p($l->t('Delete poll')); ?>
						</a>
					</li>
					<li>
						<a id="id_edit_<?php p($poll->getId()); ?>" class="icon-rename svg" href="<?php p($urlGenerator->linkToRoute('polls.page.edit_poll', ['hash' => $poll->getHash()])); ?>">
							<?php p($l->t('Edit Poll')); ?>
						</a>
					</li>
			<?php endif; ?>
				</ul>
			</div>
		</div>


		<?php if ($expired) : ?>
			<div id="expired_info">
				<h2><?php p($l->t('Poll expired')); ?></h2>
				<p>
					<?php p($l->t('The poll expired on %s. Voting is disabled, but you can still comment.', array(date('d.m.Y H:i', strtotime($poll->getExpire()))))); ?>
				</p>
			</div>
		<?php endif; ?>
		<ul class="tabHeaders">
			<li class="tabHeader selected" data-tabid="commentsTabView" data-tabindex="0">
				<a href="#"><?php p($l->t('Comments')); ?></a>
			</li>
		</ul>
		<div class="tabsContainer">
			<div id="commentsTabView" class="tab commentsTabView">
				<div class="newCommentRow comment new-comment">
				<?php if (User::isLoggedIn()) : ?>
					<div class="authorRow user-cell flex-row">
						<div class="avatar has-tooltip" title="<?php p($userId)?>"></div>
						<div class="author"><?php p($userId) ?></div>
					</div>

				<?php else: ?>
					<a href="<?php p($urlGenerator->linkToRouteAbsolute('core.login.showLoginForm')); ?>"><?php p($l->t('Login or ...')); ?></a>
					<div class="authorRow user-cell flex-row">
						<div class="avatar has-tooltip" title="?"></div>
						<div id="id_ac_detected" class="author  flex-column external">
							<input type="text" name="user_name_comm" id="user_name_comm" placeholder="<?php p($l->t('Your name here')); ?>" />
						</div>
					</div>
				<?php endif; ?>
					<form class="newCommentForm flex-row" name="send_comment" action="<?php p($urlGenerator->linkToRoute('polls.page.insert_comment')); ?>" method="POST">
						<input type="hidden" name="pollId" value="<?php p($poll->getId()); ?>" />
						<input type="hidden" name="userId" value="<?php p($userId); ?>" />
						<div id="commentBox" name="commentBox" class="message" data-placeholder="<?php p($l->t('New comment …'))?>" contenteditable="true"></div>
						<input id="submit_send_comment" class="submitComment icon-confirm" value="" type="submit">
						<span class="icon-loading-small" style="float:right;"></span>
					</form>
				</div>

				<ul class="comments flex-column">

				<?php if ($comments == null) : ?>
					<li id="no-comments" class="emptycontent">
				<?php else : ?>
					<li id="no-comments" class="emptycontent hidden">
				<?php endif; ?>

						<div class="icon-comment"></div>
						<p><?php p($l->t('No comments yet. Be the first.')); ?></p>
					</li>

				<?php foreach ($comments as $comment) : ?>

					<?php
						if ($comment->getUserId() === $userId) {
							// Comment is from current user
							// -> display user
							$avatarName = $userId;
							$displayName = $userId;

						} else if (!$isAnonymous && !$hideNames) {
							// comment is from another user,
							// poll is not anoymous (for current user)
							// users are not hidden
							// -> display user
							$avatarName = $comment->getUserId();
							$displayName = $avatarName;
						} else {
							// in all other cases
							// -> make user anonymous
							// poll is anonymous and current user is not owner
							// or names are hidden
							$displayName = 'Anonymous';
							$avatarName = $displayName;
						}
					?>

					<li id="comment_<?php p($comment->getId()); ?>" class="comment flex-column">
						<div class="authorRow user-cell flex-row">
							<div class="avatar has-tooltip" title="<?php p($avatarName)?>"></div>
							<div class="author"><?php p($displayName) ?></div>
							<div class="date has-tooltip live-relative-timestamp datespan" data-timestamp="<?php p(strtotime($comment->getDt()) * 1000); ?>" title="<?php p($comment->getDt()) ?>"><?php p(Template::relative_modified_date(strtotime($comment->getDt()))) ?></div>
						</div>
						<div class="message wordwrap comment-content"><?php p($comment->getComment()); ?></div>
					</li>
				<?php endforeach; ?>
				</ul>
			</div>
		</div>
		</div>
		<form id="form_delete_poll" name="form_delete_poll" action="<?php p($urlGenerator->linkToRoute('polls.page.delete_poll')); ?>" method="POST"></form>
<<<<<<< HEAD
	</div>
=======
	</div>
>>>>>>> d214a121
<|MERGE_RESOLUTION|>--- conflicted
+++ resolved
@@ -21,23 +21,16 @@
 	 *
 	 */
 
-<<<<<<< HEAD
 	use OCP\User; //To do: replace according to API
 
 	\OCP\Util::addStyle('polls', 'main');
 	\OCP\Util::addStyle('polls', 'flex');
 	\OCP\Util::addStyle('polls', 'vote');
 	\OCP\Util::addStyle('polls', 'sidebar');
-=======
-	use OCP\User;
-	use OCP\Util;
-	use OCP\Template;
-
-	Util::addStyle('polls', 'vote');
->>>>>>> d214a121
 	if (!User::isLoggedIn()) {
 		Util::addStyle('polls', 'public');
 	}
+	
 	Util::addScript('polls', 'app');
 	Util::addScript('polls', 'vote');
 
@@ -114,20 +107,19 @@
 	$pollUrl = $urlGenerator->linkToRouteAbsolute('polls.page.goto_poll', ['hash' => $poll->getHash()]);
 ?>
 
-<<<<<<< HEAD
 	<div id="app-content" class="<?php p($statusClass . ' ' . $pollTypeClass . ' ' . $maybe); ?>">
-=======
-	<div id="app-content" class="<?php p($statusClass . ' ' . $pollTypeClass); ?>">
->>>>>>> d214a121
 		<div id="controls" class="controls">
+			
 			<div id="breadcrump" class="breadcrump">
-				<?php if (User::isLoggedIn()) : ?>
+
+	<?php if (User::isLoggedIn()) : ?>
 				<div class="crumb svg">
 					<a href="<?php p($urlGenerator->linkToRoute('polls.page.index')); ?>">
 						<img class="svg" src="<?php print_unescaped(Template::image_path('core', 'places/home.svg')); ?>" alt="Home">
 					</a>
 				</div>
-				<?php endif; ?>
+	<?php endif; ?>
+
 				<div class="crumb svg last">
 					<span><?php p($poll->getTitle()); ?></span>
 				</div>
@@ -145,45 +137,47 @@
 			</a>
 		</div>
 
-		<div id="votings" class="main-container">
-			<div class="wordwrap description"><span><?php print_unescaped($description); ?></span>
-			<?php
-				if ($expired) {
-					print_unescaped('<span class="' . $statusClass . '">' . $l->t('The poll expired on %s. Voting is disabled, but you can still comment.', array(date('d.m.Y H:i', strtotime($poll->getExpire())))) . '</span>');
-				}?>
-			</div>
+		d<div id="votings" class="main-container">
+			<div class="wordwrap description">
+				<span>
+					<?php print_unescaped($description); ?>
+				</span>
+					<?php if ($expired) { print_unescaped('<span class="' . $statusClass . '">' . $l->t('The poll expired on %s. Voting is disabled, but you can still comment.', array(date('d.m.Y H:i', strtotime($poll->getExpire())))) . '</span>'); }?>
+			</div>
+			
 			<div class="table">
-					<ul class="flex-row header" >
-						<?php
-						foreach ($options as $optionElement) {
-							if ($poll->getType() === 0) {
-								print_unescaped('<li id="slot_' . $optionElement->getId() . '" title="' . $optionElement->getPollOptionText() . ' ' . date_default_timezone_get() . '" class="flex-column vote time has-tooltip" data-timestamp="' . $timestamp . '"data-value-utc="' . $optionElement->getPollOptionText() . '">');
-
-								$timestamp = strtotime($optionElement->getPollOptionText());
-								print_unescaped('	<div class="date-box flex-column">');
-								print_unescaped('		<div class="month">' . $l->t(date('M', $timestamp)) . '</div>');
-								print_unescaped('		<div class="day">' . date('j', $timestamp) . '</div>');
-								print_unescaped('		<div class="dayow">' . $l->t(date('D', $timestamp)) . '</div>');
-								print_unescaped('		<div class="time">' . date('G:i', $timestamp) . ' UTC</div>');
-								print_unescaped('	</div>');
-							} else {
-								print_unescaped('<li id="slot_' . $optionElement->getId() . '" title="' . $optionElement->getPollOptionText() . '" class="flex-column vote option">');
-								print_unescaped('	<div class="date-box flex-column">' . $optionElement->getPollOptionText() . '</div>');
-							}
-							print_unescaped('<div class="counter flex-row">');
-							print_unescaped('	<div class="yes flex-row">');
-							print_unescaped('		<div class="svg"></div>');
-							print_unescaped('		<div id="counter_yes_voteid_' . $optionElement->getId() . '" class ="result-cell yes" data-voteId="' . $optionElement->getId() . '">0</div>');
+				<ul class="flex-row header" >
+					<?php
+					foreach ($options as $optionElement) {
+						if ($poll->getType() === 0) {
+							print_unescaped('<li id="slot_' . $optionElement->getId() . '" title="' . $optionElement->getPollOptionText() . ' ' . date_default_timezone_get() . '" class="flex-column vote time has-tooltip" data-timestamp="' . $timestamp . '"data-value-utc="' . $optionElement->getPollOptionText() . '">');
+
+							$timestamp = strtotime($optionElement->getPollOptionText());
+							print_unescaped('	<div class="date-box flex-column">');
+							print_unescaped('		<div class="month">' . $l->t(date('M', $timestamp)) . '</div>');
+							print_unescaped('		<div class="day">' . date('j', $timestamp) . '</div>');
+							print_unescaped('		<div class="dayow">' . $l->t(date('D', $timestamp)) . '</div>');
+							print_unescaped('		<div class="time">' . date('G:i', $timestamp) . ' UTC</div>');
 							print_unescaped('	</div>');
-							print_unescaped('	<div class="no flex-row">');
-							print_unescaped('		<div class="svg"></div>');
-							print_unescaped('		<div id="counter_no_voteid_' . $optionElement->getId() . '" class ="result-cell no" data-voteId="' . $optionElement->getId() . '">0</div>');
-							print_unescaped('	</div>');
-							print_unescaped('</div>');
-						}
-						?>
-						</li>
-					</ul>
+						} else {
+							print_unescaped('<li id="slot_' . $optionElement->getId() . '" title="' . $optionElement->getPollOptionText() . '" class="flex-column vote option">');
+							print_unescaped('	<div class="date-box flex-column">' . $optionElement->getPollOptionText() . '</div>');
+						}
+						print_unescaped('<div class="counter flex-row">');
+						print_unescaped('	<div class="yes flex-row">');
+						print_unescaped('		<div class="svg"></div>');
+						print_unescaped('		<div id="counter_yes_voteid_' . $optionElement->getId() . '" class ="result-cell yes" data-voteId="' . $optionElement->getId() . '">0</div>');
+						print_unescaped('	</div>');
+						print_unescaped('	<div class="no flex-row">');
+						print_unescaped('		<div class="svg"></div>');
+						print_unescaped('		<div id="counter_no_voteid_' . $optionElement->getId() . '" class ="result-cell no" data-voteId="' . $optionElement->getId() . '">0</div>');
+						print_unescaped('	</div>');
+						print_unescaped('</div>');
+					}
+					?>
+					</li>
+				</ul>
+				
 				<ul class="flex-column table-body">
 					<?php
 					if ($votes !== null) {
@@ -242,7 +236,7 @@
 								foreach ($others[$usr] as $vote) {
 									if ($optionElement->getPollOptionText() === $vote->getVoteOptionText()) {
 										$class = $vote->getVoteAnswer();
- 										break;
+										break;
 									}
 									$class = 'no';
 								}
@@ -288,7 +282,7 @@
 								foreach ($userVoted as $vote) {
 									if ($optionElement->getPollOptionText() === $vote->getVoteOptionText()) {
 										$class = $vote->getVoteAnswer();
- 										break;
+										break;
 									} else {
 										$class = 'unvoted';
 									}
@@ -310,11 +304,12 @@
 					?>
 				</ul>
 			</div>
-			<?php if ($updatedPoll) : ?>
-				<div class="updated-poll alert">
+
+	<?php if ($updatedPoll) : ?>
+			<div class="updated-poll alert">
 				<p> <?php p($l->t('This poll was updated since your last visit. Please check your votes.')); ?></p>
-				</div>
-			<?php endif; ?>
+			</div>
+	<?php endif; ?>
 			
 			<div class="submitPoll flex-row">
 				<div>
@@ -328,12 +323,14 @@
 						<input type="button" id="submit_finish_vote" class="button btn primary" value="<?php p($l->t('Vote!')); ?>" />
 					</form>
 				</div>
-			<?php if (User::isLoggedIn()) : ?>
+
+	<?php if (User::isLoggedIn()) : ?>
 				<div class="notification">
 					<input type="checkbox" id="check_notif" class="checkbox" <?php if ($notification !== null) print_unescaped(' checked'); ?> />
 					<label for="check_notif"><?php p($l->t('Receive notification email on activity')); ?></label>
 				</div>
-			<?php endif; ?>
+	<?php endif; ?>
+
 			</div>
 		</div>
 
@@ -405,30 +402,31 @@
 			</div>
 		</div>
 
-
-		<?php if ($expired) : ?>
-			<div id="expired_info">
-				<h2><?php p($l->t('Poll expired')); ?></h2>
-				<p>
-					<?php p($l->t('The poll expired on %s. Voting is disabled, but you can still comment.', array(date('d.m.Y H:i', strtotime($poll->getExpire()))))); ?>
-				</p>
-			</div>
-		<?php endif; ?>
+	<?php if ($expired) : ?>
+		<div id="expired_info">
+			<h2><?php p($l->t('Poll expired')); ?></h2>
+			<p>
+				<?php p($l->t('The poll expired on %s. Voting is disabled, but you can still comment.', array(date('d.m.Y H:i', strtotime($poll->getExpire()))))); ?>
+			</p>
+		</div>
+	<?php endif; ?>
+	
 		<ul class="tabHeaders">
 			<li class="tabHeader selected" data-tabid="commentsTabView" data-tabindex="0">
 				<a href="#"><?php p($l->t('Comments')); ?></a>
 			</li>
 		</ul>
+		
 		<div class="tabsContainer">
 			<div id="commentsTabView" class="tab commentsTabView">
 				<div class="newCommentRow comment new-comment">
-				<?php if (User::isLoggedIn()) : ?>
+	
+	<?php if (User::isLoggedIn()) : ?>
 					<div class="authorRow user-cell flex-row">
 						<div class="avatar has-tooltip" title="<?php p($userId)?>"></div>
 						<div class="author"><?php p($userId) ?></div>
 					</div>
-
-				<?php else: ?>
+	<?php else: ?>
 					<a href="<?php p($urlGenerator->linkToRouteAbsolute('core.login.showLoginForm')); ?>"><?php p($l->t('Login or ...')); ?></a>
 					<div class="authorRow user-cell flex-row">
 						<div class="avatar has-tooltip" title="?"></div>
@@ -436,7 +434,8 @@
 							<input type="text" name="user_name_comm" id="user_name_comm" placeholder="<?php p($l->t('Your name here')); ?>" />
 						</div>
 					</div>
-				<?php endif; ?>
+	<?php endif; ?>
+
 					<form class="newCommentForm flex-row" name="send_comment" action="<?php p($urlGenerator->linkToRoute('polls.page.insert_comment')); ?>" method="POST">
 						<input type="hidden" name="pollId" value="<?php p($poll->getId()); ?>" />
 						<input type="hidden" name="userId" value="<?php p($userId); ?>" />
@@ -496,10 +495,6 @@
 				</ul>
 			</div>
 		</div>
-		</div>
-		<form id="form_delete_poll" name="form_delete_poll" action="<?php p($urlGenerator->linkToRoute('polls.page.delete_poll')); ?>" method="POST"></form>
-<<<<<<< HEAD
 	</div>
-=======
-	</div>
->>>>>>> d214a121
+	
+	<form id="form_delete_poll" name="form_delete_poll" action="<?php p($urlGenerator->linkToRoute('polls.page.delete_poll')); ?>" method="POST"></form>