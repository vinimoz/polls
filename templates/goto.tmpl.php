<?php
	/**
	 * @copyright Copyright (c) 2017 Vinzenz Rosenkranz <vinzenz.rosenkranz@gmail.com>
	 *
	 * @author Vinzenz Rosenkranz <vinzenz.rosenkranz@gmail.com>
	 *
	 * @license GNU AGPL version 3 or any later version
	 *
	 *  This program is free software: you can redistribute it and/or modify
	 *  it under the terms of the GNU Affero General Public License as
	 *  published by the Free Software Foundation, either version 3 of the
	 *  License, or (at your option) any later version.
	 *
	 *  This program is distributed in the hope that it will be useful,
	 *  but WITHOUT ANY WARRANTY; without even the implied warranty of
	 *  MERCHANTABILITY or FITNESS FOR A PARTICULAR PURPOSE.  See the
	 *  GNU Affero General Public License for more details.
	 *
	 *  You should have received a copy of the GNU Affero General Public License
	 *  along with this program.  If not, see <http://www.gnu.org/licenses/>.
	 *
	 */

	use OCP\User;

	\OCP\Util::addStyle('polls', 'main');
	\OCP\Util::addStyle('polls', 'vote');
	if (!User::isLoggedIn()) {
		\OCP\Util::addStyle('polls', 'public');
	}

	\OCP\Util::addStyle('polls', 'app-navigation-simulation');
	\OCP\Util::addScript('polls', 'app');
	\OCP\Util::addScript('polls', 'vote');

	$userId = $_['userId'];
	/** @var \OCP\IUserManager $userMgr */
	$userMgr = $_['userMgr'];
	/** @var \OCP\IURLGenerator $urlGenerator */
	$urlGenerator = $_['urlGenerator'];
	/** @var \OCP\IAvatarManager $avaMgr */
	$avaMgr = $_['avatarManager'];
	/** @var \OCA\Polls\Db\Event $poll */
	$poll = $_['poll'];
	/** @var OCA\Polls\Db\Date[]|OCA\Polls\Db\Text[] $dates */
	$dates = $_['dates'];
	/** @var OCA\Polls\Db\Participation[]|OCA\Polls\Db\ParticipationText[] $votes */
	$votes = $_['votes'];
	/** @var \OCA\Polls\Db\Comment[] $comments */
	$comments = $_['comments'];
	$isAnonymous = $poll->getIsAnonymous() && $userId !== $poll->getOwner();
	$hideNames = $poll->getIsAnonymous() && $poll->getFullAnonymous();
	/** @var \OCA\Polls\Db\Notification $notification */
	$notification = $_['notification'];

	if ($poll->getExpire() === null) {
		$expired = false;
	} else {
		$expired = time() > strtotime($poll->getExpire());
	}
	
	if ($expired) {
		$statusClass = "expired-vote";
	} else {
		$statusClass = "open-vote";
		if (time() < strtotime($poll->getExpire())) {
			$statusClass = $statusClass . ' endless';
		}
	}

<<<<<<< HEAD
<?php if($poll->getType() === 0) : ?>
	<?php foreach($dates as $d) : ?>
		<input class="hidden-dates" type="hidden" value="<?php print_unescaped($d->getDt()); ?>" />
	<?php endforeach ?>
<?php endif ?>

<?php
if (   $poll->getDescription() !== null
	&& $poll->getDescription() !== ''
) {
	$description = nl2br($poll->getDescription());
} else {
	$description = $l->t('No description provided.');
}

// init array for counting 'yes'-votes for each date
$total_y = array();
$total_n = array();
for ($i = 0; $i < count($dates); $i++) {
	$total_y[$i] = 0;
	$total_n[$i] = 0;
}
$user_voted = array();
=======
 	if ($poll->getType() == '0') {
		$pollType = 'date-poll';
		$pollTypeClass = 'date-poll';
	} else if ($poll->getType() == '1') {
		$pollType = 'option-poll';
		$pollTypeClass = 'option-poll';
	}


	if (   $poll->getDescription() != null 
		&& $poll->getDescription() != ''
	) {
		$description = nl2br($poll->getDescription());
	} else {
		$description = $l->t('No description provided.');
	}
>>>>>>> fa62e628

	// init array for counting 'yes'-votes for each date
	$total = array();
	for ($i = 0 ; $i < count($dates) ; $i++) {
		$total['yes'][$i] = 0;
		$total['no'][$i] = 0;
	}
	$userVoted = array();
	$pollUrl = $urlGenerator->linkToRouteAbsolute('polls.page.goto_poll', ['hash' => $poll->getHash()]);
?>

<<<<<<< HEAD
<div id="app">
	<div id="app-content">
		<div id="app-content-wrapper">
			<div id="controls">
				<div id="breadcrump">
					<?php if (User::isLoggedIn()) : ?>
					<div class="crumb svg" data-dir="/">
						<a href="<?php p($urlGenerator->linkToRoute('polls.page.index')); ?>">
							<img class="svg" src="<?php print_unescaped(\OCP\Template::image_path('core', 'places/home.svg')); ?>" alt="Home">
						</a>
					</div>
					<div class="crumb svg last">
						<span><?php p($poll->getTitle()); ?></span>
					</div>
					<?php endif; ?>
=======
<div id="app-disabled">
	<div id="app-content" class="column <?php p($statusClass . ' ' . $pollTypeClass); ?>">
		<div id="controls" class="controls row">
			<div id="breadcrump" class="breadcrump row">
				<?php if (User::isLoggedIn()) : ?>
				<div class="crumb svg" data-dir="/">
					<a href="<?php p($urlGenerator->linkToRoute('polls.page.index')); ?>">
						<img class="svg" src="<?php print_unescaped(OCP\image_path("core", "places/home.svg")); ?>"" alt="Home">
					</a>
				</div>
				<?php endif; ?>
				<div class="crumb svg last">
					<span><?php p($poll->getTitle()); ?></span>
				</div>
>>>>>>> fa62e628

			</div>
			
			
			<a id="switchDetails" class="button details" title="Details" href="#">
				<span class="symbol icon-settings"></span>
				<?php if (count($comments)) : ?>
					<div id="comment-counter" class="badge"><?php p(count($comments)) ?></div>
				<?php else: ?>
					<div id="comment-counter" class="badge no-comments"><?php p(count($comments)) ?></div>
				<?php endif; ?>
			</a>			
		</div>
		
		<div id="votings" class="main-container">
			<div class="wordwrap description"><span><?php p($description); ?></span>
			<?php 
				if ($expired) {
					print_unescaped('<span class="' . $statusClass . '">' . $l->t('The poll expired on %s. Voting is disabled, but you can still comment.', array(date('d.m.Y H:i', strtotime($poll->getExpire())))) . '</span>');
				}?>
			</div>
<<<<<<< HEAD
			<header class="row">
			</header>
			<div class="row">
				<div class="col-70">
					<div class="wordwrap desc"><?php p($description); ?></div>
					<div class="scroll_div">
						<table class="vote_table">
							<thead>
									<?php
									if ($poll->getType() === 0) {
										print_unescaped('<tr id="time-slots-header"><th class="first_header_cell" colspan="3"></th>');
									} else {
										print_unescaped('<tr id="vote-options-header"><th class="first_header_cell" colspan="3"></th>');
										foreach ($dates as $el) {
											print_unescaped('<th title="' . preg_replace('/_\d+$/', '', $el->getText()) . '" class="vote-option">' . preg_replace('/_\d+$/', '', $el->getText()) . '</th>');
										}
									}
									print_unescaped('</tr>');
									?>
							</thead>
							<tbody class="votes">
								<?php
								if ($votes !== null) {
									//group by user
									$others = array();
									foreach ($votes as $vote) {
										if (!isset($others[$vote->getUserId()])) {
											$others[$vote->getUserId()] = array();
										}
										array_push($others[$vote->getUserId()], $vote);
									}
									$userCnt = 0;
									foreach (array_keys($others) as $usr) {
										$userCnt++;
										if ($usr === $userId) {
											// if poll expired, just put current user among the others;
											// otherwise skip here to add current user as last row (to vote)
											if (!$expired) {
												$user_voted = $others[$usr];
												continue;
											}
										}
										print_unescaped('<tr>');
										print_unescaped('<td class="avatar-cell">');
										if (
											$userMgr->get($usr) !== null
											&& !$isAnonymous && !$hideNames
										) {
											print_unescaped('<div class="poll avatardiv" title="'.($usr).'"></div>');
											print_unescaped('</td>');
											print_unescaped('<td colspan="2" class="name">');
											p($userMgr->get($usr)->getDisplayName());
										} else {
											if ($isAnonymous || $hideNames) {
											print_unescaped('<div class="poll avatardiv" title="'.($userCnt).'"></div>');
											print_unescaped('</td>');
											print_unescaped('<td colspan="2" class="name">');
											} else {
												print_unescaped('<div class="poll avatardiv" title="'.($usr).'"></div>');
												print_unescaped('</td>');
												print_unescaped('<td colspan="2" class="name">');
												p($usr);
											}
										}
										print_unescaped('</td>');

										// loop over dts
										$i_tot = 0;
										foreach ($dates as $dt) {
											if ($poll->getType() === 0) {
												$date_id = strtotime($dt->getDt());
												$poll_id = 'pollid_' . $dt->getId();
											} else {
												$date_id = $dt->getText();
												$poll_id = 'pollid_' . $dt->getId();
											}
											// look what user voted for this dts
											$found = false;
											foreach ($others[$usr] as $vote) {
												$voteVal = null;
												if ($poll->getType() === 0) {
													$voteVal = strtotime($vote->getDt());
												} else {
													$voteVal = $vote->getText();
												}
												if ($date_id === $voteVal) {
													$cl = 'poll-cell unvoted';
													if ($vote->getType() === 1) {
														$cl = 'poll-cell yes';
														$total_y[$i_tot]++;
													} else if ($vote->getType() === 0) {
														$cl = 'poll-cell no';
														$total_n[$i_tot]++;
													} else if ($vote->getType() === 2) {
														$cl = 'poll-cell maybe';
													}
													$found = true;
													break;
												}
											}
											if (!$found) {
												$cl = 'poll-cell unvoted';
											}
											// Make the td clickable
											print_unescaped('<td class="' . $cl . '"><div></div></td>');
											// Make the div clickable
											// print_unescaped('<td><div class="' . $cl . '"></div></td>');
											$i_tot++;
										}
										print_unescaped('</tr>');
=======
			<div class="table">
					<ul class="row header" >
						<?php
						foreach ($dates as $el) {
							if ($poll->getType() == '0') {
								$timestamp = strtotime($el->getDt());
								print_unescaped('<li id="slot_' . $el->getId() . '" title="' . $el->getDt() . ' ' . date_default_timezone_get() . '" class="column vote time" data-timestamp="' . $timestamp . '"data-value-utc="' . $el->getDt() . '">');
								
								print_unescaped('	<div class="date-box column">');
								print_unescaped('		<div class="month">' . $l->t(date('M', $timestamp))  . '</div>');
								print_unescaped('		<div class="day">'   .       date('j', $timestamp)   . '</div>');
								print_unescaped('		<div class="dayow">' . $l->t(date('D', $timestamp))  . '</div>');
								print_unescaped('		<div class="time">'  .       date('G:i', $timestamp) . ' UTC</div>');
								print_unescaped('	</div>');
							} else {
								print_unescaped('<li id="slot_' . $el->getId() . '" title="' . preg_replace('/_\d+$/', '', $el->getText()) . '" class="column vote option">');
								print_unescaped('	<div class="date-box column">' . preg_replace('/_\d+$/', '', $el->getText()).'</div>');
							}
							print_unescaped('<div class="counter row">');
							print_unescaped('	<div class="yes row">');
							print_unescaped('		<div class="svg"></div>');
							print_unescaped('		<div id="counter_yes_voteid_' . $el->getId() . '" class ="result-cell yes" data-voteId="' . $el->getId() . '">0</div>');
							print_unescaped('	</div>');
							print_unescaped('	<div class="no row">');
							print_unescaped('		<div class="svg"></div>');
							print_unescaped('		<div id="counter_no_voteid_' . $el->getId() . '" class ="result-cell no" data-voteId="' . $el->getId() . '">0</div>');
							print_unescaped('	</div>');
							print_unescaped('</div>');
						}
						?>
						</li>
					</ul>
				<ul class="column table-body">
					<?php
					if ($votes != null) {
						//group by user
						$others = array();
						$displayName = '';
						$avatarName = '';
						$activeClass = '';
						foreach ($votes as $vote) {
							if (!isset($others[$vote->getUserId()])) {
								$others[$vote->getUserId()] = array();
							}
							array_push($others[$vote->getUserId()], $vote);
						}
						$userCnt = 0;
						foreach (array_keys($others) as $usr) {
							$userCnt++;
							if ($usr == $userId) {
								// if poll expired, just put current user among the others;
								// otherwise skip here to add current user as last row (to vote)
								if (!$expired) {
									$userVoted = $others[$usr];
									continue;
								}
							}
							if (	$userMgr->get($usr) != null 
								&& !$isAnonymous && !$hideNames
							) {
								$displayName = $userMgr->get($usr)->getDisplayName();
								$avatarName = $usr;
							} else {
								if ($isAnonymous || $hideNames) {
									$displayName = 'Anonymous';
									$avatarName = $userCnt;
								} else {
									$displayName = $usr;
									$avatarName = $usr;
								}
							}
							?>
							<li class="row user">
								<div class="first">
									<div class="user-cell row">
										<div class="avatar-cell">
											<div class="poll avatardiv" title="<?php p($avatarName)?>"></div>
										</div>
										<div class="name"><?php p($displayName) ?></div>
										</div>
									</div>
									<ul class="row">
							<?php
							// loop over dts
							$i_tot = 0;
							
							foreach ($dates as $dt) {
								if ($poll->getType() == '0') {
									$dateId = strtotime($dt->getDt());
									$pollId = "voteid_" . $dt->getId();
								} else {
									$dateId = $dt->getText();
									$pollId = "voteid_" . $dt->getId();
								}
								// look what user voted for this dts
								$class = 'column poll-cell no';
								foreach ($others[$usr] as $vote) {
									$voteVal = null;
									if ($poll->getType() == '0') {
										$voteVal = strtotime($vote->getDt());
									} else {
										$voteVal = $vote->getText();
									}
									if ($dateId == $voteVal) {
										if ($vote->getType() == '1') {
											$class = 'column poll-cell yes';
											$total['yes'][$i_tot]++;
										} else if ($vote->getType() == '0') {
											$class = 'column poll-cell no';
											$total['no'][$i_tot]++;
										} else if ($vote->getType() == '2') {
											$class = 'column poll-cell maybe';
										}
										break;
>>>>>>> fa62e628
									}
								}
								print_unescaped('<li id="'. $pollId . '" class="' . $class . '"></li>');
								$i_tot++;
							}
							
							print_unescaped('</ul>');
							print_unescaped('</li>');
						}
					}
					$totalYesOthers = array_merge(array(), $total['yes']);
					$totalNoOthers = array_merge(array(), $total['no']);
					$toggleTooltip = $l->t('Switch all options at once');
					if (!$expired) {
						print_unescaped('<li class="row user current-user">');
						print_unescaped('	<div class="row first">');
						print_unescaped('		<div class="user-cell row">');
						print_unescaped('			<div class="avatar-cell">');
						if (User::isLoggedIn()) {
							print_unescaped('			<div class="poll avatardiv" title="'.($userId).'"></div>');
							print_unescaped('		</div>');
							print_unescaped('		<div class="name">');
							p($userMgr->get($userId)->getDisplayName());
						} else {
							print_unescaped('			<div class="poll avatardiv" title="?"></div>');
							print_unescaped('		</div>');
							print_unescaped('		<div id="id_ac_detected" class="external current-user"><input type="text" name="user_name" id="user_name" placeholder="' . $l->t('Your name here') . '" />');
						}
						print_unescaped('		</div>');
						print_unescaped('	</div>');
						print_unescaped('	<div id="toggle-cell" class="toggle-cell maybe" title="'. $toggleTooltip .'">');
						print_unescaped('		<div class="toggle"></div>');
						print_unescaped('	</div>');
						print_unescaped('</div>');
						print_unescaped('<ul class="row">');

						$i_tot = 0;
						foreach ($dates as $dt) {
							if ($poll->getType() == '0') {
								$dateId = strtotime($dt->getDt());
								$pollId = "voteid_" . $dt->getId();
							} else {
								$dateId = $dt->getText();
								$pollId = "voteid_" . $dt->getId();
							}
							// see if user already has data for this event
							$class = 'no';
							$activeClass = 'poll-cell active cl_click';
							if (isset($userVoted)) {
								foreach ($userVoted as $obj) {
									$voteVal = null;
									if($poll->getType() == '0') {
										$voteVal = strtotime($obj->getDt());
									} else {
										$voteVal = $obj->getText();
									}
<<<<<<< HEAD
									print_unescaped('</td><td class="toggle-all toggle maybe"><div id="toggle" class=""></div><img class="svg" src="../../../../core/img/actions/play-next.svg" "="" alt=""></td>');
									// print_unescaped('</td><td class="toggle-cell"><div id="toggle" class="toggle-all toggle maybe"></div><img class="svg" src="../../../../core/img/actions/play-next.svg" "="" alt=""></td>');
									$i_tot = 0;
									foreach ($dates as $dt) {
										if ($poll->getType() === 0) {
											$date_id = strtotime($dt->getDt());
											$poll_id = 'pollid_' . $dt->getId();
										} else {
											$date_id = $dt->getText();
											$poll_id = 'pollid_' . $dt->getId();
										}
										// see if user already has data for this event
										$cl = 'poll-cell active unvoted ';
										if (isset($user_voted)) {
											foreach ($user_voted as $obj) {
												$voteVal = null;
												if($poll->getType() === 0) {
													$voteVal = strtotime($obj->getDt());
												} else {
													$voteVal = $obj->getText();
												}
												if ($voteVal === $date_id) {
													if ($obj->getType() === 1) {
														$cl = 'poll-cell active yes';
														$total_y[$i_tot]++;
													} else if ($obj->getType() === 0) {
														$cl = 'poll-cell active no';
														$total_n[$i_tot]++;
													} else if($obj->getType() === 2) {
														$cl = 'poll-cell active maybe';
													}
													break;
												}
											}
=======
									if ($voteVal == $dateId) {
										if ($obj->getType() == '1') {
											$class = 'column poll-cell yes';
											$total['yes'][$i_tot]++;
										} else if ($obj->getType() == '0') {
											$class = 'column poll-cell no';
											$total['no'][$i_tot]++;
										} else if($obj->getType() == '2') {
											$class = 'column poll-cell maybe';
>>>>>>> fa62e628
										}
										break;
									}
								}
<<<<<<< HEAD
								?>
							</tbody>
							<tbody class="summary">
								<?php
									$diff_array = $total_y;
									for ($i = 0; $i < count($diff_array); $i++) {
										$diff_array[$i] = ($total_y[$i] - $total_n[$i]);
									}
									$max_votes = max($diff_array);
								?>
								<tr class="total">
									<th colspan="3"><?php p($l->t('Total')); ?></th>
									<?php for ($i = 0; $i < count($dates); $i++) : ?>
										<td class="total">
											<?php
											$classSuffix = "pollid_" . $dates[$i]->getId();
											$val = 0;
											if (isset($total_y[$i])) {
												$val = $total_y[$i];
											}
											?>
											<div id="id_y_<?php p($classSuffix); ?>" class="result-cell yes" data-value=<?php p(isset($total_y_others[$i]) ? $total_y_others[$i] : '0'); ?>>
												<?php p($val); ?>
											</div>
											<div id="id_n_<?php p($classSuffix); ?>" class="result-cell no" data-value=<?php p(isset($total_n_others[$i]) ? $total_n_others[$i] : '0'); ?>>
												<?php p(isset($total_n[$i]) ? $total_n[$i] : '0'); ?>
											</div>
										</td>
									<?php endfor; ?>
								</tr>
								<tr class="best">
									<th colspan="3"><?php p($l->t('Best option')); ?></th>
									<?php
									for ($i = 0; $i < count($dates); $i++) {
										$check = '';
										if ($total_y[$i] - $total_n[$i] === $max_votes) {
											$check = 'icon-checkmark';
										}
										print_unescaped('<td class="win_row ' . $check . '" id="id_total_' . $i . '"></td>');
									}
									?>
								</tr>
							</tbody>
						</table>
						<form class="finish_vote" name="finish_vote" action="<?php p($urlGenerator->linkToRoute('polls.page.insert_vote')); ?>" method="POST">
							<input type="hidden" name="pollId" value="<?php p($poll->getId()); ?>" />
							<input type="hidden" name="userId" value="<?php p($userId); ?>" />
							<input type="hidden" name="dates" value="<?php p($poll->getId()); ?>" />
							<input type="hidden" name="types" value="<?php p($poll->getId()); ?>" />
							<input type="hidden" name="receiveNotifications" />
							<input type="hidden" name="changed" />
							<input type="button" id="submit_finish_vote" class="button btn" value="<?php p($l->t('Vote!')); ?>" />
						</form>
						<?php if (User::isLoggedIn()) : ?>
						<span class="notification">
							<input type="checkbox" id="check_notif" class="checkbox" <?php if ($notification !== null) print_unescaped(' checked'); ?> />
							<label for="check_notif"><?php p($l->t('Receive notification email on activity')); ?></label>
						</span>
						<?php endif; ?>
					</div>
=======
							}
							print_unescaped('<li id="' . $pollId . '" class="' . $class . ' ' . $activeClass . '" data-value="' . $dateId . '"></li>');

							$i_tot++;
						}
						print_unescaped('</ul>');
						print_unescaped('</li>');
					}
					?>
				</ul>
			</div>
			<div class="submit row">
				<div>
					<form class="finish_vote" name="finish_vote" action="<?php p($urlGenerator->linkToRoute('polls.page.insert_vote')); ?>" method="POST">
						<input type="hidden" name="pollId" value="<?php p($poll->getId()); ?>" />
						<input type="hidden" name="userId" value="<?php p($userId); ?>" />
						<input type="hidden" name="dates" value="<?php p($poll->getId()); ?>" />
						<input type="hidden" name="types" value="<?php p($poll->getId()); ?>" />
						<input type="hidden" name="receiveNotifications" />
						<input type="hidden" name="changed" />
						<input type="button" id="submit_finish_vote" class="button btn" value="<?php p($l->t('Vote!')); ?>" />
					</form>
>>>>>>> fa62e628
				</div>
			<?php if (User::isLoggedIn()) : ?>
				<div class="notification">
					<input type="checkbox" id="check_notif" class="checkbox" <?php if ($notification != null) print_unescaped(' checked'); ?> />
					<label for="check_notif"><?php p($l->t('Receive notification email on activity')); ?></label>
				</div>
			<?php endif; ?>
			</div>
		</div>
					
		<div id="app-sidebar" class="detailsView scroll-container">
			<a id="closeDetails" class="close icon-close" href="#" alt="<?php $l->t('Close');?>"></a>


			<div class="table">
				<div class="row">
					<div id="app-navigation-simulation">
						<ul class="with-icons">
							<li>
								<a id="id_copy_<?php p($poll->getId()); ?>" class="icon-clippy svg copy-link" data-clipboard-text="<?php p($pollUrl); ?>" title="<?php p($l->t('Click to get link')); ?>" href="#">
									<?php p($l->t('Copy Link')); ?>
								</a>
							</li>
						
					<?php if ($poll->getOwner() == $userId) : ?>
							<li class="">
								<a id="id_del_<?php p($poll->getId()); ?>" class="icon-delete svg delete-poll"  data-value="<?php p($poll->getTitle()); ?>" href="#">
									<?php p($l->t('Delete poll')); ?>
								</a>
							</li>
							<li>
								<a id="id_edit_<?php p($poll->getId()); ?>" class="icon-rename svg" href="<?php p($urlGenerator->linkToRoute('polls.page.edit_poll', ['hash' => $poll->getHash()])); ?>">
									<?php p($l->t('Edit Poll')); ?>
								</a>
							</li>
					<?php endif; ?>
						</ul>
					</div>
				</div>
			</div>


			<?php if ($expired) : ?>
				<div id="expired_info">
					<h2><?php p($l->t('Poll expired')); ?></h2>
					<p>
						<?php p($l->t('The poll expired on %s. Voting is disabled, but you can still comment.', array(date('d.m.Y H:i', strtotime($poll->getExpire()))))); ?>
					</p>
				</div>
			<?php endif; ?>
			<h2><?php p($l->t('Comments')); ?></h2>
			<div class="comments">
				<div class="comment new-comment">
					<form name="send_comment" action="<?php p($urlGenerator->linkToRoute('polls.page.insert_comment')); ?>" method="POST">
						<input type="hidden" name="pollId" value="<?php p($poll->getId()); ?>" />
						<input type="hidden" name="userId" value="<?php p($userId); ?>" />
						<div class="comment-content">
						<?php if (!User::isLoggedIn()) : ?>
							<a href="<?php p($urlGenerator->linkToRouteAbsolute('core.login.showLoginForm')); ?>"><?php p($l->t('Login')); ?></a>
							<?php p($l->t('or')); ?>
							<?php print_unescaped('<div id="id_ac_detected" class="column external current-user"><input type="text" name="user_name_comm" id="user_name_comm" placeholder="' . $l->t('Your name here') . '" /></div>'); ?>
						<?php else: ?>
							<?php p($l->t('Logged in as') . ' ' . $userId); ?>
						<?php endif; ?>
							<textarea id="commentBox" name="commentBox"></textarea>
							<p>
								<input type="button" id="submit_send_comment" class="button btn" value="<?php p($l->t('Send!')); ?>" />
								<span class="icon-loading-small" style="float:right;"></span>
							</p>
						</div>
<<<<<<< HEAD
					<?php endif; ?>
					<h2><?php p($l->t('Comments')); ?></h2>
					<div class="comments">
						<div class="comment new-comment">
							<form name="send_comment" action="<?php p($urlGenerator->linkToRoute('polls.page.insert_comment')); ?>" method="POST">
								<input type="hidden" name="pollId" value="<?php p($poll->getId()); ?>" />
								<input type="hidden" name="userId" value="<?php p($userId); ?>" />
								<div class="comment-content">
								<?php if (!User::isLoggedIn()) : ?>
									<a href="<?php p($urlGenerator->linkToRouteAbsolute('core.login.showLoginForm')); ?>"><?php p($l->t('Login')); ?></a>
									<?php p($l->t('or')); ?>
									<?php print_unescaped('<th id="id_ac_detected" class="external current-user"><input type="text" name="user_name_comm" id="user_name_comm" placeholder="' . $l->t('Your name here') . '" /></th>'); ?>
								<?php else: ?>
									<?php p($l->t('Logged in as') . ' ' . $userId); ?>
								<?php endif; ?>
									<textarea id="commentBox" name="commentBox"></textarea>
									<p>
										<input type="button" id="submit_send_comment" class="button btn" value="<?php p($l->t('Send!')); ?>" />
										<span class="icon-loading-small" style="float:right;"></span>
									</p>
								</div>
							</form>
						</div>
						<?php if ($comments !== null) : ?>
							<?php foreach ($comments as $comment) : ?>
								<div class="comment">
									<div class="comment-header">
										<?php
										print_unescaped('<span class="comment-date">' . date('d.m.Y H:i:s', strtotime($comment->getDt())) . '</span>');
										if ($isAnonymous || $hideNames) {
											p('Anonymous');
										} else {
											if ($userMgr->get($comment->getUserId()) !== null) {
												p($userMgr->get($comment->getUserId())->getDisplayName());
											} else {
												print_unescaped('<i>');
												p($comment->getUserId());
												print_unescaped('</i>');
											}
										}
										?>
									</div>
									<div class="wordwrap comment-content">
										<?php p($comment->getComment()); ?>
									</div>
								</div>
							<?php endforeach; ?>
						<?php else : ?>
							<?php p($l->t('No comments yet. Be the first.')); ?>
						<?php endif; ?>
					</div>
=======
					</form>
>>>>>>> fa62e628
				</div>
				<?php if ($comments != null) : ?>
					<?php foreach ($comments as $comment) : ?>
						<div class="comment">
							<div class="comment-header">
								<?php
								print_unescaped('<span class="comment-date">' . date('d.m.Y H:i:s', strtotime($comment->getDt())) . '</span>');
								if ($isAnonymous || $hideNames) {
									p('Anonymous');
								} else {
									if ($userMgr->get($comment->getUserId()) != null) {
										p($userMgr->get($comment->getUserId())->getDisplayName());
									} else {
										print_unescaped('<i>');
										p($comment->getUserId());
										print_unescaped('</i>');
									}
								}
								?>
							</div>
							<div class="wordwrap comment-content">
								<?php p($comment->getComment()); ?>
							</div>
						</div>
					<?php endforeach; ?>
				<?php else : ?>
					<?php p($l->t('No comments yet. Be the first.')); ?>
				<?php endif; ?>
			</div>
		</div>
	</div>
</div><|MERGE_RESOLUTION|>--- conflicted
+++ resolved
@@ -68,31 +68,6 @@
 		}
 	}
 
-<<<<<<< HEAD
-<?php if($poll->getType() === 0) : ?>
-	<?php foreach($dates as $d) : ?>
-		<input class="hidden-dates" type="hidden" value="<?php print_unescaped($d->getDt()); ?>" />
-	<?php endforeach ?>
-<?php endif ?>
-
-<?php
-if (   $poll->getDescription() !== null
-	&& $poll->getDescription() !== ''
-) {
-	$description = nl2br($poll->getDescription());
-} else {
-	$description = $l->t('No description provided.');
-}
-
-// init array for counting 'yes'-votes for each date
-$total_y = array();
-$total_n = array();
-for ($i = 0; $i < count($dates); $i++) {
-	$total_y[$i] = 0;
-	$total_n[$i] = 0;
-}
-$user_voted = array();
-=======
  	if ($poll->getType() == '0') {
 		$pollType = 'date-poll';
 		$pollTypeClass = 'date-poll';
@@ -109,7 +84,6 @@
 	} else {
 		$description = $l->t('No description provided.');
 	}
->>>>>>> fa62e628
 
 	// init array for counting 'yes'-votes for each date
 	$total = array();
@@ -121,23 +95,6 @@
 	$pollUrl = $urlGenerator->linkToRouteAbsolute('polls.page.goto_poll', ['hash' => $poll->getHash()]);
 ?>
 
-<<<<<<< HEAD
-<div id="app">
-	<div id="app-content">
-		<div id="app-content-wrapper">
-			<div id="controls">
-				<div id="breadcrump">
-					<?php if (User::isLoggedIn()) : ?>
-					<div class="crumb svg" data-dir="/">
-						<a href="<?php p($urlGenerator->linkToRoute('polls.page.index')); ?>">
-							<img class="svg" src="<?php print_unescaped(\OCP\Template::image_path('core', 'places/home.svg')); ?>" alt="Home">
-						</a>
-					</div>
-					<div class="crumb svg last">
-						<span><?php p($poll->getTitle()); ?></span>
-					</div>
-					<?php endif; ?>
-=======
 <div id="app-disabled">
 	<div id="app-content" class="column <?php p($statusClass . ' ' . $pollTypeClass); ?>">
 		<div id="controls" class="controls row">
@@ -152,7 +109,6 @@
 				<div class="crumb svg last">
 					<span><?php p($poll->getTitle()); ?></span>
 				</div>
->>>>>>> fa62e628
 
 			</div>
 			
@@ -174,118 +130,6 @@
 					print_unescaped('<span class="' . $statusClass . '">' . $l->t('The poll expired on %s. Voting is disabled, but you can still comment.', array(date('d.m.Y H:i', strtotime($poll->getExpire())))) . '</span>');
 				}?>
 			</div>
-<<<<<<< HEAD
-			<header class="row">
-			</header>
-			<div class="row">
-				<div class="col-70">
-					<div class="wordwrap desc"><?php p($description); ?></div>
-					<div class="scroll_div">
-						<table class="vote_table">
-							<thead>
-									<?php
-									if ($poll->getType() === 0) {
-										print_unescaped('<tr id="time-slots-header"><th class="first_header_cell" colspan="3"></th>');
-									} else {
-										print_unescaped('<tr id="vote-options-header"><th class="first_header_cell" colspan="3"></th>');
-										foreach ($dates as $el) {
-											print_unescaped('<th title="' . preg_replace('/_\d+$/', '', $el->getText()) . '" class="vote-option">' . preg_replace('/_\d+$/', '', $el->getText()) . '</th>');
-										}
-									}
-									print_unescaped('</tr>');
-									?>
-							</thead>
-							<tbody class="votes">
-								<?php
-								if ($votes !== null) {
-									//group by user
-									$others = array();
-									foreach ($votes as $vote) {
-										if (!isset($others[$vote->getUserId()])) {
-											$others[$vote->getUserId()] = array();
-										}
-										array_push($others[$vote->getUserId()], $vote);
-									}
-									$userCnt = 0;
-									foreach (array_keys($others) as $usr) {
-										$userCnt++;
-										if ($usr === $userId) {
-											// if poll expired, just put current user among the others;
-											// otherwise skip here to add current user as last row (to vote)
-											if (!$expired) {
-												$user_voted = $others[$usr];
-												continue;
-											}
-										}
-										print_unescaped('<tr>');
-										print_unescaped('<td class="avatar-cell">');
-										if (
-											$userMgr->get($usr) !== null
-											&& !$isAnonymous && !$hideNames
-										) {
-											print_unescaped('<div class="poll avatardiv" title="'.($usr).'"></div>');
-											print_unescaped('</td>');
-											print_unescaped('<td colspan="2" class="name">');
-											p($userMgr->get($usr)->getDisplayName());
-										} else {
-											if ($isAnonymous || $hideNames) {
-											print_unescaped('<div class="poll avatardiv" title="'.($userCnt).'"></div>');
-											print_unescaped('</td>');
-											print_unescaped('<td colspan="2" class="name">');
-											} else {
-												print_unescaped('<div class="poll avatardiv" title="'.($usr).'"></div>');
-												print_unescaped('</td>');
-												print_unescaped('<td colspan="2" class="name">');
-												p($usr);
-											}
-										}
-										print_unescaped('</td>');
-
-										// loop over dts
-										$i_tot = 0;
-										foreach ($dates as $dt) {
-											if ($poll->getType() === 0) {
-												$date_id = strtotime($dt->getDt());
-												$poll_id = 'pollid_' . $dt->getId();
-											} else {
-												$date_id = $dt->getText();
-												$poll_id = 'pollid_' . $dt->getId();
-											}
-											// look what user voted for this dts
-											$found = false;
-											foreach ($others[$usr] as $vote) {
-												$voteVal = null;
-												if ($poll->getType() === 0) {
-													$voteVal = strtotime($vote->getDt());
-												} else {
-													$voteVal = $vote->getText();
-												}
-												if ($date_id === $voteVal) {
-													$cl = 'poll-cell unvoted';
-													if ($vote->getType() === 1) {
-														$cl = 'poll-cell yes';
-														$total_y[$i_tot]++;
-													} else if ($vote->getType() === 0) {
-														$cl = 'poll-cell no';
-														$total_n[$i_tot]++;
-													} else if ($vote->getType() === 2) {
-														$cl = 'poll-cell maybe';
-													}
-													$found = true;
-													break;
-												}
-											}
-											if (!$found) {
-												$cl = 'poll-cell unvoted';
-											}
-											// Make the td clickable
-											print_unescaped('<td class="' . $cl . '"><div></div></td>');
-											// Make the div clickable
-											// print_unescaped('<td><div class="' . $cl . '"></div></td>');
-											$i_tot++;
-										}
-										print_unescaped('</tr>');
-=======
 			<div class="table">
 					<ul class="row header" >
 						<?php
@@ -400,7 +244,6 @@
 											$class = 'column poll-cell maybe';
 										}
 										break;
->>>>>>> fa62e628
 									}
 								}
 								print_unescaped('<li id="'. $pollId . '" class="' . $class . '"></li>');
@@ -457,42 +300,6 @@
 									} else {
 										$voteVal = $obj->getText();
 									}
-<<<<<<< HEAD
-									print_unescaped('</td><td class="toggle-all toggle maybe"><div id="toggle" class=""></div><img class="svg" src="../../../../core/img/actions/play-next.svg" "="" alt=""></td>');
-									// print_unescaped('</td><td class="toggle-cell"><div id="toggle" class="toggle-all toggle maybe"></div><img class="svg" src="../../../../core/img/actions/play-next.svg" "="" alt=""></td>');
-									$i_tot = 0;
-									foreach ($dates as $dt) {
-										if ($poll->getType() === 0) {
-											$date_id = strtotime($dt->getDt());
-											$poll_id = 'pollid_' . $dt->getId();
-										} else {
-											$date_id = $dt->getText();
-											$poll_id = 'pollid_' . $dt->getId();
-										}
-										// see if user already has data for this event
-										$cl = 'poll-cell active unvoted ';
-										if (isset($user_voted)) {
-											foreach ($user_voted as $obj) {
-												$voteVal = null;
-												if($poll->getType() === 0) {
-													$voteVal = strtotime($obj->getDt());
-												} else {
-													$voteVal = $obj->getText();
-												}
-												if ($voteVal === $date_id) {
-													if ($obj->getType() === 1) {
-														$cl = 'poll-cell active yes';
-														$total_y[$i_tot]++;
-													} else if ($obj->getType() === 0) {
-														$cl = 'poll-cell active no';
-														$total_n[$i_tot]++;
-													} else if($obj->getType() === 2) {
-														$cl = 'poll-cell active maybe';
-													}
-													break;
-												}
-											}
-=======
 									if ($voteVal == $dateId) {
 										if ($obj->getType() == '1') {
 											$class = 'column poll-cell yes';
@@ -502,73 +309,10 @@
 											$total['no'][$i_tot]++;
 										} else if($obj->getType() == '2') {
 											$class = 'column poll-cell maybe';
->>>>>>> fa62e628
 										}
 										break;
 									}
 								}
-<<<<<<< HEAD
-								?>
-							</tbody>
-							<tbody class="summary">
-								<?php
-									$diff_array = $total_y;
-									for ($i = 0; $i < count($diff_array); $i++) {
-										$diff_array[$i] = ($total_y[$i] - $total_n[$i]);
-									}
-									$max_votes = max($diff_array);
-								?>
-								<tr class="total">
-									<th colspan="3"><?php p($l->t('Total')); ?></th>
-									<?php for ($i = 0; $i < count($dates); $i++) : ?>
-										<td class="total">
-											<?php
-											$classSuffix = "pollid_" . $dates[$i]->getId();
-											$val = 0;
-											if (isset($total_y[$i])) {
-												$val = $total_y[$i];
-											}
-											?>
-											<div id="id_y_<?php p($classSuffix); ?>" class="result-cell yes" data-value=<?php p(isset($total_y_others[$i]) ? $total_y_others[$i] : '0'); ?>>
-												<?php p($val); ?>
-											</div>
-											<div id="id_n_<?php p($classSuffix); ?>" class="result-cell no" data-value=<?php p(isset($total_n_others[$i]) ? $total_n_others[$i] : '0'); ?>>
-												<?php p(isset($total_n[$i]) ? $total_n[$i] : '0'); ?>
-											</div>
-										</td>
-									<?php endfor; ?>
-								</tr>
-								<tr class="best">
-									<th colspan="3"><?php p($l->t('Best option')); ?></th>
-									<?php
-									for ($i = 0; $i < count($dates); $i++) {
-										$check = '';
-										if ($total_y[$i] - $total_n[$i] === $max_votes) {
-											$check = 'icon-checkmark';
-										}
-										print_unescaped('<td class="win_row ' . $check . '" id="id_total_' . $i . '"></td>');
-									}
-									?>
-								</tr>
-							</tbody>
-						</table>
-						<form class="finish_vote" name="finish_vote" action="<?php p($urlGenerator->linkToRoute('polls.page.insert_vote')); ?>" method="POST">
-							<input type="hidden" name="pollId" value="<?php p($poll->getId()); ?>" />
-							<input type="hidden" name="userId" value="<?php p($userId); ?>" />
-							<input type="hidden" name="dates" value="<?php p($poll->getId()); ?>" />
-							<input type="hidden" name="types" value="<?php p($poll->getId()); ?>" />
-							<input type="hidden" name="receiveNotifications" />
-							<input type="hidden" name="changed" />
-							<input type="button" id="submit_finish_vote" class="button btn" value="<?php p($l->t('Vote!')); ?>" />
-						</form>
-						<?php if (User::isLoggedIn()) : ?>
-						<span class="notification">
-							<input type="checkbox" id="check_notif" class="checkbox" <?php if ($notification !== null) print_unescaped(' checked'); ?> />
-							<label for="check_notif"><?php p($l->t('Receive notification email on activity')); ?></label>
-						</span>
-						<?php endif; ?>
-					</div>
-=======
 							}
 							print_unescaped('<li id="' . $pollId . '" class="' . $class . ' ' . $activeClass . '" data-value="' . $dateId . '"></li>');
 
@@ -591,7 +335,6 @@
 						<input type="hidden" name="changed" />
 						<input type="button" id="submit_finish_vote" class="button btn" value="<?php p($l->t('Vote!')); ?>" />
 					</form>
->>>>>>> fa62e628
 				</div>
 			<?php if (User::isLoggedIn()) : ?>
 				<div class="notification">
@@ -662,61 +405,7 @@
 								<span class="icon-loading-small" style="float:right;"></span>
 							</p>
 						</div>
-<<<<<<< HEAD
-					<?php endif; ?>
-					<h2><?php p($l->t('Comments')); ?></h2>
-					<div class="comments">
-						<div class="comment new-comment">
-							<form name="send_comment" action="<?php p($urlGenerator->linkToRoute('polls.page.insert_comment')); ?>" method="POST">
-								<input type="hidden" name="pollId" value="<?php p($poll->getId()); ?>" />
-								<input type="hidden" name="userId" value="<?php p($userId); ?>" />
-								<div class="comment-content">
-								<?php if (!User::isLoggedIn()) : ?>
-									<a href="<?php p($urlGenerator->linkToRouteAbsolute('core.login.showLoginForm')); ?>"><?php p($l->t('Login')); ?></a>
-									<?php p($l->t('or')); ?>
-									<?php print_unescaped('<th id="id_ac_detected" class="external current-user"><input type="text" name="user_name_comm" id="user_name_comm" placeholder="' . $l->t('Your name here') . '" /></th>'); ?>
-								<?php else: ?>
-									<?php p($l->t('Logged in as') . ' ' . $userId); ?>
-								<?php endif; ?>
-									<textarea id="commentBox" name="commentBox"></textarea>
-									<p>
-										<input type="button" id="submit_send_comment" class="button btn" value="<?php p($l->t('Send!')); ?>" />
-										<span class="icon-loading-small" style="float:right;"></span>
-									</p>
-								</div>
-							</form>
-						</div>
-						<?php if ($comments !== null) : ?>
-							<?php foreach ($comments as $comment) : ?>
-								<div class="comment">
-									<div class="comment-header">
-										<?php
-										print_unescaped('<span class="comment-date">' . date('d.m.Y H:i:s', strtotime($comment->getDt())) . '</span>');
-										if ($isAnonymous || $hideNames) {
-											p('Anonymous');
-										} else {
-											if ($userMgr->get($comment->getUserId()) !== null) {
-												p($userMgr->get($comment->getUserId())->getDisplayName());
-											} else {
-												print_unescaped('<i>');
-												p($comment->getUserId());
-												print_unescaped('</i>');
-											}
-										}
-										?>
-									</div>
-									<div class="wordwrap comment-content">
-										<?php p($comment->getComment()); ?>
-									</div>
-								</div>
-							<?php endforeach; ?>
-						<?php else : ?>
-							<?php p($l->t('No comments yet. Be the first.')); ?>
-						<?php endif; ?>
-					</div>
-=======
 					</form>
->>>>>>> fa62e628
 				</div>
 				<?php if ($comments != null) : ?>
 					<?php foreach ($comments as $comment) : ?>
