<?php

use \OCP\User;

\OCP\Util::addStyle('polls', 'main');
\OCP\Util::addStyle('polls', 'vote');
\OCP\Util::addScript('polls', 'vote');

$userId = $_['userId'];
$userMgr = $_['userMgr'];
$urlGenerator = $_['urlGenerator'];
$avaMgr = $_['avatarManager'];

$poll = $_['poll'];
$dates = $_['dates'];
$votes = $_['votes'];
$comments = $_['comments'];
$isAnonymous = $poll->getIsAnonymous() && $userId != $poll->getOwner();
$hideNames = $poll->getIsAnonymous() && $poll->getFullAnonymous();
$notification = $_['notification'];

if ($poll->getExpire() === null) {
    $expired = false;
} else {
    $expired = time() > strtotime($poll->getExpire());
}

<<<<<<< HEAD
?>
=======
if ($poll->getType() == '0') {
    // count how many times in each date
    $arr_dates = null;  // will be like: [21.02] => 3
    $arr_years = null;  // [1992] => 6
    foreach($dates as $d) {
        $day_month = date('d.m', strtotime($d->getDt()));
        $year = date('Y', strtotime($d->getDt()));

        if (isset($arr_dates[$day_month])) {
            $arr_dates[$day_month] += 1;
        } else {
            $arr_dates[$day_month] = 1;
        }

        if (isset($arr_years[$year])) {
            $arr_years[$year] += 1;
        } else {
            $arr_years[$year] = 1;
        }
    }
>>>>>>> 5d36df07

<?php if($poll->getType() === '0') : ?>
    <?php foreach($dates as $d) : ?>
        <input class="hidden-dates" type="hidden" value="<?php print_unescaped($d->getDt()); ?>" />
    <?php endforeach ?>
<?php endif ?>

<?php
if ($poll->getDescription() !== null && $poll->getDescription() !== '') {
    $description = nl2br($poll->getDescription());
} else {
    $description = $l->t('No description provided.');
}

// init array for counting 'yes'-votes for each date
$total_y = array();
$total_n = array();
for ($i = 0 ; $i < count($dates) ; $i++) {
    $total_y[$i] = 0;
    $total_n[$i] = 0;
}
$user_voted = array();

$pollUrl = $urlGenerator->linkToRouteAbsolute('polls.page.goto_poll', ['hash' => $poll->getHash()]);
?>

<div id="app">
    <div id="app-content">
        <div id="app-content-wrapper">
            <?php if(!User::isLoggedIn()) : ?>
                <div class="row">
                    <div class="col-100">
                        <div class="alert-info">
                            <?php
                                p($l->t('Already have an account?'));
                                $loginUrl = OCP\Util::linkToAbsolute('', 'index.php' ) . '?redirect_url=' . $urlGenerator->linkToRoute('polls.page.goto_poll', ['hash' => $poll->getHash()]);
                            ?>
                            <a href="<?php p($loginUrl); ?>"><?php p($l->t('Login')); ?></a>
                        </div>
                    </div>
                </div>
            <?php endif; ?>
            <header class="row">
                <div class="col-100">
                    <h1><?php p($poll->getTitle()); ?></h1>
                    <div class="wordwrap desc"><?php print_unescaped($description); ?></div>
                </div>
            </header>
            <div class="row">
                <div class="col-70">
                    <h2><?php p($l->t('Poll')); ?></h2>
                    <div class="scroll_div">
                        <table class="vote_table" id="id_table_1">
                            <thead>
                                <tr>
                                    <?php
<<<<<<< HEAD
                                    if ($poll->getType() === '0') {
                                        print_unescaped('<th rowspan=3 class="year-row"></th>');
=======
                                    if ($poll->getType() == '0') {
                                        print_unescaped('<th rowspan=3></th>');
                                        print_unescaped($for_string_years);
>>>>>>> 5d36df07
                                        print_unescaped('<th class="bordered" rowspan=3>' . $l->t('All') . '</th>');
                                    } else {
                                        print_unescaped('<th></th>');
                                        foreach ($dates as $el) {
                                            print_unescaped('<th title="' . $el->getText(). '" class="bordered">' . $el->getText() . '</th>');
                                        }
                                        print_unescaped('<th class="bordered">' . $l->t('All') . '</th>');
                                    }
                                    ?>
                                </tr>
                                <?php
<<<<<<< HEAD
                                if ($poll->getType() === '0'){
                                    print_unescaped('<tr class="date-row"></tr><tr id="time-row-header"></tr>');
=======
                                if ($poll->getType() == '0'){
                                    print_unescaped('<tr>' .  $for_string_dates . '</tr><tr>');
                                    $prev = "";
                                    for ($i = 0; $i < count($dates); $i++) {
                                        $c = ($prev != date('Y-m-d', strtotime($dates[$i]->getDt())) ? ' bordered' : '');
                                        $prev = date('Y-m-d', strtotime($dates[$i]->getDt()));
                                        $ch_obj = date('H:i', strtotime($dates[$i]->getDt()));
                                        print_unescaped('<th class="time-slot-cell' . $c . '">' . $ch_obj . '</th>');
                                        
                                    }
                                    print_unescaped('</tr>');
>>>>>>> 5d36df07
                                }
                                ?>
                            </thead>
                            <tbody class="votes">
                                <?php
                                if ($votes !== null) {
                                    //group by user
                                    $others = array();
                                    foreach ($votes as $vote) {
                                        if (!isset($others[$vote->getUserId()])) {
                                            $others[$vote->getUserId()] = array();
                                        }
                                        array_push($others[$vote->getUserId()], $vote);
                                    }
                                    $userCnt = 0;
                                    foreach (array_keys($others) as $usr) {
                                        $userCnt++;
                                        if ($usr === $userId) {
                                            // if poll expired, just put current user among the others;
                                            // otherwise skip here to add current user as last row (to vote)
                                            if (!$expired) {
                                                $user_voted = $others[$usr];
                                                continue;
                                            }
                                        }
                                        print_unescaped('<tr>');
                                        if($userMgr->get($usr) != null && !$isAnonymous && !$hideNames) {
                                            print_unescaped('<th class="user-cell">');
                                            $avatar = $avaMgr->getAvatar($usr)->get(32);
                                            if($avatar !== false) {
                                                print_unescaped('<img class="userNameImg" src="data:' . $avatar->mimeType() . ';base64,' . $avatar . '" />');
                                            } else {
                                                print_unescaped('<div class="userNameImg noAvatar" style="background-color:' . getHsl($usr) . ';">' . strtoupper($usr[0]) . '</div>');
                                            }
                                            p($userMgr->get($usr)->getDisplayName());
                                        } else {
                                            if($isAnonymous || $hideNames) {
                                                print_unescaped('<th class="user-cell anonymous">');
                                                p($l->t('Participent') . ' ' . $userCnt);
                                            } else {
                                                print_unescaped('<th class="user-cell external">'. $usr);
                                            }
                                        }
                                        print_unescaped('</th>');

                                        // loop over dts
                                        $i_tot = 0;
                                        foreach($dates as $dt) {
                                            if ($poll->getType() == '0') {
                                                $date_id = strtotime($dt->getDt());
                                            } else {
                                                $date_id = $dt->getText();
                                            }
                                            // look what user voted for this dts
                                            $found = false;
                                            foreach ($others[$usr] as $vote) {
                                                $voteVal = null;
                                                if($poll->getType() == '0') {
                                                    $voteVal = strtotime($vote->getDt());
                                                } else {
                                                    $voteVal = $vote->getText();
                                                }
                                                if ($date_id === $voteVal) {
                                                    if ($vote->getType() == '1') {
                                                        $cl = 'poll-cell-is';
                                                        $total_y[$i_tot]++;
                                                    } else if ($vote->getType() == '0') {
                                                        $cl = 'poll-cell-not';
                                                        $total_n[$i_tot]++;
                                                    } else {
                                                        $cl = 'poll-cell-maybe';
                                                    }
                                                    $found = true;
                                                    break;
                                                }
                                            }
                                            if(!$found) {
                                                $cl = 'poll-cell-un';
                                            }
                                            print_unescaped('<td class="' . $cl . '"></td>');
                                            $i_tot++;
                                        }
                                        print_unescaped('<td></td>');
                                        print_unescaped('</tr>');
                                    }
                                }
                                $total_y_others = array_merge(array(), $total_y);
                                $total_n_others = array_merge(array(), $total_n);
                                if (!$expired) {
                                    print_unescaped('<tr class="current-user">');
                                    if (User::isLoggedIn()) {
                                        print_unescaped('<th class="user-cell">');
                                        $avatar = $avaMgr->getAvatar($userId)->get(32);
                                        if($avatar !== false) {
                                            print_unescaped('<img class="userNameImg" src="data:' . $avatar->mimeType() . ';base64,' . $avatar . '" />');
                                        } else {
                                            print_unescaped('<div class="userNameImg noAvatar" style="background-color:' . getHsl($userId) . ';">' . strtoupper($userId[0]) . '</div>');
                                        }
                                        p($userMgr->get($userId)->getDisplayName());
                                        print_unescaped('</th>');
                                    } else {
                                        print_unescaped('<th id="id_ac_detected" class="external current-user"><input type="text" name="user_name" id="user_name" placeholder="' . $l->t('Your name here') . '" /></th>');
                                    }
                                    $i_tot = 0;
                                    foreach ($dates as $dt) {
                                        if ($poll->getType() == '0') {
                                            $date_id = strtotime($dt->getDt());
                                        } else {
                                            $date_id = $dt->getText();
                                        }
                                        // see if user already has data for this event
                                        $cl = 'poll-cell-active-un';
                                        if (isset($user_voted)) {
                                            foreach ($user_voted as $obj) {
                                                $voteVal = null;
                                                if($poll->getType() == '0') {
                                                    $voteVal = strtotime($obj->getDt());
                                                } else {
                                                    $voteVal = $obj->getText();
                                                }
                                                if ($voteVal === $date_id) {
                                                    if ($obj->getType() == '1') {
                                                        $cl = 'poll-cell-active-is';
                                                        $total_y[$i_tot]++;
                                                    } else if ($obj->getType() == '0') {
                                                        $cl = 'poll-cell-active-not';
                                                        $total_n[$i_tot]++;
                                                    } else if($obj->getType() == '2'){
                                                        $cl = 'poll-cell-active-maybe';
                                                    }
                                                    break;
                                                }
                                            }
                                        }
                                        print_unescaped('<td class="cl_click ' . $cl . '" id="' . $date_id . '"></td>');
                                        $i_tot++;
                                    }
                                    print_unescaped('<td class="toggle-all selected-maybe"></td></tr>');
                                }
                                ?>
                            </tbody>
                            <tbody class="total">
                                <?php
                                    $diff_array = $total_y;
                                    for($i = 0 ; $i < count($diff_array) ; $i++) {
                                        $diff_array[$i] = ($total_y[$i] - $total_n[$i]);
                                    }
                                    $max_votes = max($diff_array);
                                ?>
                                <tr>
                                    <th><?php p($l->t('Total')); ?></th>
                                    <?php for ($i = 0 ; $i < count($dates) ; $i++) : ?>
                                        <td class="total">
                                            <?php
                                            $classSuffix = $poll->getType() == '0' ? strtotime($dates[$i]->getDt()) : str_replace(' ', '_', $dates[$i]->getText());
                                            if (isset($total_y[$i])) {
                                                $val = $total_y[$i];
                                            } else {
                                                $val = 0;
                                            }
                                            ?>
                                            <div id="id_y_<?php p($classSuffix); ?>" class="color_yes" data-value=<?php p(isset($total_y_others[$i]) ? $total_y_others[$i] : '0'); ?>>
                                                <?php p($val); ?>
                                            </div>
                                            <div id="id_n_<?php p($classSuffix); ?>" class="color_no" data-value=<?php p(isset($total_n_others[$i]) ? $total_n_others[$i] : '0'); ?>>
                                                <?php p(isset($total_n[$i]) ? $total_n[$i] : '0'); ?>
                                            </div>
                                        </td>
                                    <?php endfor; ?>
                                    <td></td>
                                </tr>
                                <tr>
                                    <th><?php p($l->t('Best option')); ?></th>
                                    <?php
                                    for ($i = 0; $i < count($dates); $i++) {
                                        $check = '';
                                        if ($total_y[$i] - $total_n[$i] === $max_votes){
                                            $check = 'icon-checkmark';
                                        }
                                        print_unescaped('<td class="win_row ' . $check . '" id="id_total_' . $i . '"></td>');
                                    }
                                    ?>
                                    <td class="bordered"></td>
                                </tr>
                            </tbody>
                            <tfoot>
                                <?php
<<<<<<< HEAD
                                if ($poll->getType() === '0') {
                                    print_unescaped('<tr><th rowspan=3 id="time-row-footer"></th>');
=======
                                if ($poll->getType() == '0') {
                                    print_unescaped('<tr><th rowspan=3></th>');
                                    $prev = "";
                                    for ($i = 0; $i < count($dates); $i++) {
                                        $c = ($prev != date('Y-m-d', strtotime($dates[$i]->getDt())) ? ' bordered' : '');
                                        $prev = date('Y-m-d', strtotime($dates[$i]->getDt()));
                                        $ch_obj = date('H:i', strtotime($dates[$i]->getDt()));
                                        print_unescaped('<th class="time-slot-cell' . $c . '">' . $ch_obj . '</th>');
                                    }
>>>>>>> 5d36df07
                                    print_unescaped('<th rowspan=3 class="bordered">' . $l->t('All') . '</th></tr>');
                                    print_unescaped('<tr class="date-row"></tr>');
                                }
                                ?>
                                <tr>
                                    <?php
<<<<<<< HEAD
                                    if ($poll->getType() === '0') {
                                        print_unescaped('<th colspan=0 class="year-row" style="display: none;"></th>');
=======
                                    if ($poll->getType() == '0') {
                                        print_unescaped($for_string_years);
>>>>>>> 5d36df07
                                    } else {
                                        print_unescaped('<th></th>');
                                        foreach ($dates as $el) {
                                            print_unescaped('<th title="' . $el->getText() . '" class="bordered">' . $el->getText() . '</th>');
                                        }
                                        print_unescaped('<th class="bordered"></th>');
                                    }
                                    ?>
                                </tr>
                            </tfoot>
                        </table>
                    </div>
                    <div class="input-group share">
                        <div class="input-group-addon">
                            <span class="icon-share"></span><?php p($l->t('Link')); ?>
                        </div>
                        <input type="text" value="<?php p($pollUrl);?>" readonly="readonly">
                    </div>
                    <?php if(User::isLoggedIn()) : ?>
                        <p>
                            <input type="checkbox" id="check_notif" <?php if($notification !== null) print_unescaped(' checked'); ?> />
                            <label for="check_notif"><?php p($l->t('Receive notification email on activity')); ?></label>
                        </p>
                    <?php endif; ?>

                    <form name="finish_vote" action="<?php p($urlGenerator->linkToRoute('polls.page.insert_vote')); ?>" method="POST">
                        <input type="hidden" name="pollId" value="<?php p($poll->getId()); ?>" />
                        <input type="hidden" name="userId" value="<?php p($userId); ?>" />
                        <input type="hidden" name="dates" value="<?php p($poll->getId()); ?>" />
                        <input type="hidden" name="types" value="<?php p($poll->getId()); ?>" />
                        <input type="hidden" name="notif" />
                        <input type="hidden" name="changed" />
                        <input type="button" id="submit_finish_vote" value="<?php p($l->t('Vote!')); ?>" />
                        <?php if(User::isLoggedIn()) : ?>
                            <a href="<?php p($urlGenerator->linkToRoute('polls.page.index')); ?>" class="button home-link"><?php p($l->t('Polls summary')); ?></a>
                        <?php endif; ?>
                    </form>


                    <?php if($expired) : ?>
                        <div id="expired_info">
                            <h2><?php p($l->t('Poll expired')); ?></h2>
                            <p>
                                <?php p($l->t('The poll expired on %s. Voting is disabled, but you can still comment.', array(date('d.m.Y H:i', strtotime($poll->getExpire()))))); ?>
                            </p>
                        </div>
                    <?php endif; ?>
                </div>
                <div class="col-30">
                    <h2><?php p($l->t('Comments')); ?></h2>
                    <div class="comments">
                        <div class="comment new-comment">
                            <form name="send_comment" action="<?php p($urlGenerator->linkToRoute('polls.page.insert_comment')); ?>" method="POST">
                                <input type="hidden" name="pollId" value="<?php p($poll->getId()); ?>" />
                                <input type="hidden" name="userId" value="<?php p($userId); ?>" />
                                <div class="comment-content">
                                <?php if(!User::isLoggedIn()) : ?>
                                    <!--<?php
                                    p($l->t('You must be logged in to post a comment.'));
                                    ?>-->
                                    <a href="<?php p($loginUrl); ?>"><?php p($l->t('Login')); ?></a>
                                    <?php p($l->t('or')); ?>
                                    <?php print_unescaped('<th id="id_ac_detected" class="external current-user"><input type="text" name="user_name_comm" id="user_name_comm" placeholder="' . $l->t('Your name here') . '" /></th>'); ?>
                                <?php else: ?>
                                    <?php p($l->t('Logged in as') . ' ' . $userId); ?>
                                <?php endif; ?>
                                    <textarea id="commentBox" name="commentBox"></textarea>
                                    <p>
                                        <input type="button" id="submit_send_comment" value="<?php p($l->t('Send!')); ?>" />
                                        <span class="icon-loading-small" style="float:right;"></span>
                                    </p>
                                </div>
                            </form>
                        </div>
                        <?php if($comments !== null) : ?>
                            <?php foreach ($comments as $comment) : ?>
                                <div class="comment">
                                    <div class="comment-header">
                                        <?php
                                        print_unescaped('<span class="comment-date">' . date('d.m.Y H:i:s', strtotime($comment->getDt())) . '</span>');
                                        if($isAnonymous || $hideNames) {
                                            p('Anonymous');
                                        } else {
                                            if($userMgr->get($comment->getUserId()) != null) {
                                                p($userMgr->get($comment->getUserId())->getDisplayName());
                                            } else {
                                                print_unescaped('<i>');
                                                p($comment->getUserId());
                                                print_unescaped('</i>');
                                            }
                                        }
                                        ?>
                                    </div>
                                    <div class="wordwrap comment-content">
                                        <?php p($comment->getComment()); ?>
                                    </div>
                                </div>
                            <?php endforeach; ?>
                        <?php else : ?>
                            <?php p($l->t('No comments yet. Be the first.')); ?>
                        <?php endif; ?>
                    </div>
                </div>
            </div>
        </div>
    </div>
</div>

<?php
//adapted from jsxc.chat
function getHsl($str) {
    $hash = 0;
    for($i=0; $i<strlen($str); $i++) {
        $utf16_char = mb_convert_encoding($str[$i], "utf-16", "utf-8");
        $char = hexdec(bin2hex($utf16_char));
        $hash = (($hash << 5) - $hash) + $char;
        $hash |= 0; // Convert to 32bit integer
    }
    $hue = abs($hash) % 360;
    $saturation = 90;
    $lightness = 65;
    return 'hsl(' . $hue . ', ' . $saturation . '%, ' . $lightness . '%)';
}
?><|MERGE_RESOLUTION|>--- conflicted
+++ resolved
@@ -25,32 +25,9 @@
     $expired = time() > strtotime($poll->getExpire());
 }
 
-<<<<<<< HEAD
 ?>
-=======
-if ($poll->getType() == '0') {
-    // count how many times in each date
-    $arr_dates = null;  // will be like: [21.02] => 3
-    $arr_years = null;  // [1992] => 6
-    foreach($dates as $d) {
-        $day_month = date('d.m', strtotime($d->getDt()));
-        $year = date('Y', strtotime($d->getDt()));
-
-        if (isset($arr_dates[$day_month])) {
-            $arr_dates[$day_month] += 1;
-        } else {
-            $arr_dates[$day_month] = 1;
-        }
-
-        if (isset($arr_years[$year])) {
-            $arr_years[$year] += 1;
-        } else {
-            $arr_years[$year] = 1;
-        }
-    }
->>>>>>> 5d36df07
-
-<?php if($poll->getType() === '0') : ?>
+
+<?php if($poll->getType() == '0') : ?>
     <?php foreach($dates as $d) : ?>
         <input class="hidden-dates" type="hidden" value="<?php print_unescaped($d->getDt()); ?>" />
     <?php endforeach ?>
@@ -105,14 +82,8 @@
                             <thead>
                                 <tr>
                                     <?php
-<<<<<<< HEAD
-                                    if ($poll->getType() === '0') {
+                                    if ($poll->getType() == '0') {
                                         print_unescaped('<th rowspan=3 class="year-row"></th>');
-=======
-                                    if ($poll->getType() == '0') {
-                                        print_unescaped('<th rowspan=3></th>');
-                                        print_unescaped($for_string_years);
->>>>>>> 5d36df07
                                         print_unescaped('<th class="bordered" rowspan=3>' . $l->t('All') . '</th>');
                                     } else {
                                         print_unescaped('<th></th>');
@@ -124,22 +95,8 @@
                                     ?>
                                 </tr>
                                 <?php
-<<<<<<< HEAD
-                                if ($poll->getType() === '0'){
+                                if ($poll->getType() == '0'){
                                     print_unescaped('<tr class="date-row"></tr><tr id="time-row-header"></tr>');
-=======
-                                if ($poll->getType() == '0'){
-                                    print_unescaped('<tr>' .  $for_string_dates . '</tr><tr>');
-                                    $prev = "";
-                                    for ($i = 0; $i < count($dates); $i++) {
-                                        $c = ($prev != date('Y-m-d', strtotime($dates[$i]->getDt())) ? ' bordered' : '');
-                                        $prev = date('Y-m-d', strtotime($dates[$i]->getDt()));
-                                        $ch_obj = date('H:i', strtotime($dates[$i]->getDt()));
-                                        print_unescaped('<th class="time-slot-cell' . $c . '">' . $ch_obj . '</th>');
-                                        
-                                    }
-                                    print_unescaped('</tr>');
->>>>>>> 5d36df07
                                 }
                                 ?>
                             </thead>
@@ -327,33 +284,16 @@
                             </tbody>
                             <tfoot>
                                 <?php
-<<<<<<< HEAD
-                                if ($poll->getType() === '0') {
+                                if ($poll->getType() == '0') {
                                     print_unescaped('<tr><th rowspan=3 id="time-row-footer"></th>');
-=======
-                                if ($poll->getType() == '0') {
-                                    print_unescaped('<tr><th rowspan=3></th>');
-                                    $prev = "";
-                                    for ($i = 0; $i < count($dates); $i++) {
-                                        $c = ($prev != date('Y-m-d', strtotime($dates[$i]->getDt())) ? ' bordered' : '');
-                                        $prev = date('Y-m-d', strtotime($dates[$i]->getDt()));
-                                        $ch_obj = date('H:i', strtotime($dates[$i]->getDt()));
-                                        print_unescaped('<th class="time-slot-cell' . $c . '">' . $ch_obj . '</th>');
-                                    }
->>>>>>> 5d36df07
                                     print_unescaped('<th rowspan=3 class="bordered">' . $l->t('All') . '</th></tr>');
                                     print_unescaped('<tr class="date-row"></tr>');
                                 }
                                 ?>
                                 <tr>
                                     <?php
-<<<<<<< HEAD
-                                    if ($poll->getType() === '0') {
+                                    if ($poll->getType() == '0') {
                                         print_unescaped('<th colspan=0 class="year-row" style="display: none;"></th>');
-=======
-                                    if ($poll->getType() == '0') {
-                                        print_unescaped($for_string_years);
->>>>>>> 5d36df07
                                     } else {
                                         print_unescaped('<th></th>');
                                         foreach ($dates as $el) {
