<?php
	/**
	 * @copyright Copyright (c) 2017 Vinzenz Rosenkranz <vinzenz.rosenkranz@gmail.com>
	 *
	 * @author Vinzenz Rosenkranz <vinzenz.rosenkranz@gmail.com>
	 *
	 * @license GNU AGPL version 3 or any later version
	 *
	 *  This program is free software: you can redistribute it and/or modify
	 *  it under the terms of the GNU Affero General Public License as
	 *  published by the Free Software Foundation, either version 3 of the
	 *  License, or (at your option) any later version.
	 *
	 *  This program is distributed in the hope that it will be useful,
	 *  but WITHOUT ANY WARRANTY; without even the implied warranty of
	 *  MERCHANTABILITY or FITNESS FOR A PARTICULAR PURPOSE.  See the
	 *  GNU Affero General Public License for more details.
	 *
	 *  You should have received a copy of the GNU Affero General Public License
	 *  along with this program.  If not, see <http://www.gnu.org/licenses/>.
	 *
	 */

	use OCP\User; //To do: replace according to API
<<<<<<< HEAD
=======
	use OCP\Util;
	use OCP\Template;
>>>>>>> d214a121

	Util::addStyle('polls', 'list');
	Util::addScript('polls', 'app');
	Util::addScript('polls', 'start');

	$userId = $_['userId'];
	/** @var \OCP\IUserManager $userMgr */
	$userMgr = $_['userMgr'];
	/** @var \OCP\IURLGenerator $urlGenerator */
	$urlGenerator = $_['urlGenerator'];
	/** @var \OCA\Polls\Db\Event[] $polls */
	$polls = $_['polls'];
?>
<<<<<<< HEAD

	<div id="app-content">
		<div id="app-content-wrapper">
				<div id="controls">
					<div class="breadcrump">
						<div class="crumb svg last">
							<a href="<?php p($urlGenerator->linkToRoute('polls.page.index')); ?>">
								<img class="svg" src="<?php print_unescaped(\OCP\Template::image_path('core', 'places/home.svg')); ?>" alt="Home">
							</a>
						</div>
					</div>
					<div class="actions creatable" style="">
						<a href="<?php p($urlGenerator->linkToRoute('polls.page.create_poll')); ?>" class="button new">
							<span class="symbol icon-add"></span><span class="hidden-visually">Neu</span>
						</a>
						<input class="stop icon-close" style="display:none" value="" type="button">
					</div>
=======
	<div id="app-content">
		<div id="controls">
			<div class="breadcrump">
				<div class="crumb svg last">
					<a href="<?php p($urlGenerator->linkToRoute('polls.page.index')); ?>">
						<img class="svg" src="<?php print_unescaped(Template::image_path('core', 'places/home.svg')); ?>" alt="Home">
					</a>
>>>>>>> d214a121
				</div>
			</div>
			<div class="actions creatable" style="">
				<a href="<?php p($urlGenerator->linkToRoute('polls.page.create_poll')); ?>" class="button new">
					<span class="symbol icon-add"></span><span class="hidden-visually">Neu</span>
				</a>
				<input class="stop icon-close" style="display:none" value="" type="button">
			</div>
		</div>

	<?php if (count($_['polls']) === 0) : ?>
		<div id="emptycontent" class="">
			<div class="icon-polls"></div>
			<h2><?php p($l->t('No existing polls.')); ?></h2>
		</div>
	<?php else : ?>

		<div class="table main-container has-controls">
			<div class ="table-row table-header">
				<div class="wrapper group-master">
					<div class="wrapper group-1">
						<div class="wrapper group-1-1">
							<div class="flex-column name">		<?php p($l->t('Title')); ?></div>
						</div>
						<div class="wrapper group-1-2">
							<div class="flex-column actions"></div>
						</div>
					</div>
					<div class="wrapper group-2">
						<div class="flex-column owner">   <?php p($l->t('By')); ?></div>
						<div class="wrapper group-2-1">
							<div class="flex-column access">	  <?php p($l->t('Access')); ?></div>
							<div class="flex-column created">		 <?php p($l->t('Created')); ?></div>
						</div>
						<div class="wrapper group-2-2">
							<div class="flex-column expiry">		  <?php p($l->t('Expires')); ?></div>
							<div class="flex-column participants">	<?php p($l->t('participated')); ?></div>
						</div>
					</div>
				 </div>
			</div>

<<<<<<< HEAD
						$expiry_style = '';
						$participated = $_['votes'];
						$participated_class = 'partic_no';
						$participated_title = 'You did not vote';
						$participated_count = count($participated);
=======
	<?php foreach ($polls as $poll) : ?>
>>>>>>> d214a121

		<?php
		if (!userHasAccess($poll, $userId)) {
			continue;
		}
		// direct url to poll
		$pollUrl = $urlGenerator->linkToRouteAbsolute('polls.page.goto_poll', array('hash' => $poll->getHash()));
		$owner = $poll->getOwner();

		$expiry_style = '';
		if ($poll->getType() === 0) {
			$participated = $_['participations'];
		} else {
			$participated = $_['participations_text'];
		}
		$participated_class = 'partic_no';
		$participated_title = 'You did not vote';
		$participated_count = count($participated);

		$comments = $_['comments'];
		$commented_class = 'commented_no';
		$commented_title = 'You did not comment';
		$commented_count = count($comments);

		if ($owner === $userId) {
			$owner = $l->t('Yourself');
		}

<<<<<<< HEAD
						for ($i = 0; $i < count($participated); $i++) {
							if ($poll->getId() === $participated[$i]->getPollId()) {
								$participated_class = 'partic_yes';
								$participated_title = 'You voted in this poll';
								array_splice($participated, $i, 1);
								break;
							}
						}

						for ($i = 0; $i < count($comments); $i++) {
							if ($poll->getId() === $comments[$i]->getPollId()) {
								$commented_class = 'commented_yes';
								$commented_title = 'You commented this poll';
								array_splice($comments, $i, 1);
								break;
							}
						}
					?>

					<div class="table-row table-body">
						<div class="wrapper group-master">
							<div class="wrapper group-1">
								<div class="thumbnail <?php p($expiry_style . ' ' . $commented_class . ' ' . $participated_class); ?>"></div><!-- Image to display the status or type of poll -->
								<a href="<?php p($pollUrl); ?>" class="wrapper group-1-1">
									<div class="flex-column name">						  <?php p($poll->getTitle()); ?></div>
									<div class="flex-column description">				   <?php p($poll->getDescription()); ?></div>
								</a>
								<div class="flex-column actions">
									<div class="icon-more popupmenu" value="<?php p($poll->getId()); ?>" id="expand_<?php p($poll->getId()); ?>"></div>
									<div class="popovermenu bubble menu hidden" id="expanddiv_<?php p($poll->getId()); ?>">
										<ul>
											<li>
												<a class="menuitem alt-tooltip copy-link has-tooltip action permanent" data-toggle="tooltip" data-clipboard-text="<?php p($pollUrl); ?>" title="<?php p($l->t('Click to get link')); ?>" href="#">
													<span class="icon-clippy"></span>
													<span><?php p($l->t('Copy Link')); ?></span>
												</a>
											</li>
							<?php if ($poll->getOwner() === $userId) : ?>
											<li>
												<a id="id_del_<?php p($poll->getId()); ?>" class="menuitem alt-tooltip delete-poll action permanent" data-value="<?php p($poll->getTitle()); ?>" href="#">
													<span class="icon-delete"></span>
													<span><?php p($l->t('Delete poll')); ?></span>
												</a>
											</li>
											<li>
												<a id="id_edit_<?php p($poll->getId()); ?>" class="menuitem action permanent" href="<?php p($urlGenerator->linkToRoute('polls.page.edit_poll', ['hash' => $poll->getHash()])); ?>">
													<span class="icon-rename"></span>
													<span><?php p($l->t('Edit Poll')); ?></span>
												</a>
											</li>
							<?php endif; ?>
										</ul>
=======
		$timestamp_style = '';
		$expiry_style = ' endless';
		$expiry_date = $l->t('Never');

		if ($poll->getExpire() !== null) {
			$expiry_date = Template::relative_modified_date(strtotime($poll->getExpire())); // does not work, because relative_modified_date seems not to recognise future time diffs
			$expiry_style = ' progress';
			$timestamp_style = ' live-relative-timestamp';
			if (date('U') > strtotime($poll->getExpire())) {
				$expiry_date = Template::relative_modified_date(strtotime($poll->getExpire()));
				$expiry_style = ' expired';
			}
		}

		for ($i = 0; $i < count($participated); $i++) {
			if ($poll->getId() === $participated[$i]->getPollId()) {
				$participated_class = 'partic_yes';
				$participated_title = 'You voted in this poll';
				array_splice($participated, $i, 1);
				break;
			}
		}
>>>>>>> d214a121

		for ($i = 0; $i < count($comments); $i++) {
			if ($poll->getId() === $comments[$i]->getPollId()) {
				$commented_class = 'commented_yes';
				$commented_title = 'You commented this poll';
				array_splice($comments, $i, 1);
				break;
			}
		}
		?>
			<div class="table-row table-body">
				<div class="wrapper group-master">
					<div class="wrapper group-1">
						<div class="thumbnail <?php p($expiry_style . ' ' . $commented_class . ' ' . $participated_class); ?>"></div><!-- Image to display the status or type of poll -->
						<a href="<?php p($pollUrl); ?>" class="wrapper group-1-1">
							<div class="flex-column name">						  <?php p($poll->getTitle()); ?></div>
							<div class="flex-column description">				   <?php p($poll->getDescription()); ?></div>
						</a>
						<div class="flex-column actions">
							<div class="icon-more popupmenu" value="<?php p($poll->getId()); ?>" id="expand_<?php p($poll->getId()); ?>"></div>
							<div class="popovermenu bubble menu hidden" id="expanddiv_<?php p($poll->getId()); ?>">
								<ul>
									<li>
										<a class="menuitem alt-tooltip copy-link has-tooltip action permanent" data-toggle="tooltip" data-clipboard-text="<?php p($pollUrl); ?>" title="<?php p($l->t('Click to get link')); ?>" href="#">
											<span class="icon-clippy"></span>
											<span>Copy Link</span>
										</a>
									</li>
		<?php if ($poll->getOwner() === $userId) : ?>
									<li>
										<a id="id_del_<?php p($poll->getId()); ?>" class="menuitem alt-tooltip delete-poll action permanent" data-value="<?php p($poll->getTitle()); ?>" href="#">
											<span class="icon-delete"></span>
											<span>Delete poll</span>
										</a>
									</li>
									<li>
										<a id="id_edit_<?php p($poll->getId()); ?>" class="menuitem action permanent" href="<?php p($urlGenerator->linkToRoute('polls.page.edit_poll', ['hash' => $poll->getHash()])); ?>">
											<span class="icon-rename"></span>
											<span>Edit Poll</span>
										</a>
									</li>
		<?php endif; ?>
								</ul>

							</div>
<<<<<<< HEAD
							<div class="wrapper group-2">
								<div class="flex-column owner">
									<div class="avatardiv" title="<?php p($poll->getOwner()); ?>" style="height: 32px; width: 32px;"></div>
									<div class="name-cell"><?php p($owner); ?></div>
								</div>
								<div class="wrapper group-2-1">
									<div class="flex-column access"><?php p($l->t($poll->getAccess())); ?></div>
									<div class="flex-column created has-tooltip live-relative-timestamp" data-timestamp="<?php p(strtotime($poll->getCreated()) * 1000); ?>" data-value="<?php p($poll->getCreated()); ?>"><?php p(\OCP\Template::relative_modified_date(strtotime($poll->getCreated()))); ?></div>
								</div>
								<div class="wrapper group-2-2">
									<div class="flex-column has-tooltip expiry<?php p($expiry_style . $timestamp_style); ?>" data-timestamp="<?php p(strtotime($poll->getExpire()) * 1000); ?>" data-value="<?php p($poll->getExpire()); ?>"> <?php p($expiry_date); ?></div>
									<div class="flex-column participants">
										<div class="symbol alt-tooltip partic_voted icon-<?php p($participated_class); ?>" title="<?php p($participated_title); ?>"></div>
										<div class="symbol alt-tooltip partic_commented icon-<?php p($commented_class); ?>" title="<?php p($commented_title); ?>"></div>
									</div>
								</div>
=======
						</div>
					</div>
					<div class="wrapper group-2">
						<div class="flex-column owner">
							<div class="avatardiv" title="<?php p($poll->getOwner()); ?>" style="height: 32px; width: 32px;"></div>
							<div class="name-cell"><?php p($owner); ?></div>
						</div>
						<div class="wrapper group-2-1">
							<div class="flex-column access"><?php p($l->t($poll->getAccess())); ?></div>
							<div class="flex-column created has-tooltip live-relative-timestamp" data-timestamp="<?php p(strtotime($poll->getCreated()) * 1000); ?>" data-value="<?php p($poll->getCreated()); ?>"><?php p(Template::relative_modified_date(strtotime($poll->getCreated()))); ?></div>
						</div>
						<div class="wrapper group-2-2">
							<div class="flex-column has-tooltip expiry<?php p($expiry_style . $timestamp_style); ?>" data-timestamp="<?php p(strtotime($poll->getExpire()) * 1000); ?>" data-value="<?php p($poll->getExpire()); ?>"> <?php p($expiry_date); ?></div>
							<div class="flex-column participants">
								<div class="symbol alt-tooltip partic_voted icon-<?php p($participated_class); ?>" title="<?php p($participated_title); ?>"></div>
								<div class="symbol alt-tooltip partic_commented icon-<?php p($commented_class); ?>" title="<?php p($commented_title); ?>"></div>
>>>>>>> d214a121
							</div>
						</div>
					</div>
				</div>
			</div>
	<?php endforeach; ?> 
		</div>
	</div>
<<<<<<< HEAD

=======
	<form id="form_delete_poll" name="form_delete_poll" action="<?php p($urlGenerator->linkToRoute('polls.page.delete_poll')); ?>" method="POST"></form>
<?php endif; ?>
>>>>>>> d214a121


<?php
// ---- helper functions ----
// from spreed.me
/**
 * @param string $userId
 * @return \OCP\IGroup[]
 */
function getGroups($userId) {
	if (class_exists('\OC_Group')) {
		// Nextcloud <= 11, ownCloud
		return \OC_Group::getUserGroups($userId);
	}
	// Nextcloud >= 12
	$groups = \OC::$server->getGroupManager()->getUserGroups(\OC::$server->getUserSession()->getUser());
	return array_map(function($group) {
		return $group->getGID();
	}, $groups);
}

/**
 * @param OCA\Polls\Db\Event $poll
 * @param string $userId
 * @return boolean
 */
function userHasAccess(OCA\Polls\Db\Event $poll, $userId) {
	if ($poll === null) {
		return false;
	}
	$access = $poll->getAccess();
	$owner = $poll->getOwner();
	if (!User::isLoggedIn()) {
		return false;
	}
	if ($access === 'public' || $access === 'hidden' || $access === 'registered') {
		return true;
	}
	if ($owner === $userId) {
		return true;
	}

	$user_groups = getGroups($userId);
	$arr = explode(';', $access);

	foreach ($arr as $item) {
		if (strpos($item, 'group_') === 0) {
			$grp = substr($item, 6);
			foreach ($user_groups as $user_group) {
				if ($user_group === $grp) {
					return true;
				}
			}
		} else if (strpos($item, 'user_') === 0) {
			$usr = substr($item, 5);
			if ($usr === $userId) {
				return true;
			}
		}
	}
	return false;
}
?><|MERGE_RESOLUTION|>--- conflicted
+++ resolved
@@ -22,11 +22,8 @@
 	 */
 
 	use OCP\User; //To do: replace according to API
-<<<<<<< HEAD
-=======
 	use OCP\Util;
 	use OCP\Template;
->>>>>>> d214a121
 
 	Util::addStyle('polls', 'list');
 	Util::addScript('polls', 'app');
@@ -40,25 +37,7 @@
 	/** @var \OCA\Polls\Db\Event[] $polls */
 	$polls = $_['polls'];
 ?>
-<<<<<<< HEAD
-
-	<div id="app-content">
-		<div id="app-content-wrapper">
-				<div id="controls">
-					<div class="breadcrump">
-						<div class="crumb svg last">
-							<a href="<?php p($urlGenerator->linkToRoute('polls.page.index')); ?>">
-								<img class="svg" src="<?php print_unescaped(\OCP\Template::image_path('core', 'places/home.svg')); ?>" alt="Home">
-							</a>
-						</div>
-					</div>
-					<div class="actions creatable" style="">
-						<a href="<?php p($urlGenerator->linkToRoute('polls.page.create_poll')); ?>" class="button new">
-							<span class="symbol icon-add"></span><span class="hidden-visually">Neu</span>
-						</a>
-						<input class="stop icon-close" style="display:none" value="" type="button">
-					</div>
-=======
+
 	<div id="app-content">
 		<div id="controls">
 			<div class="breadcrump">
@@ -66,7 +45,6 @@
 					<a href="<?php p($urlGenerator->linkToRoute('polls.page.index')); ?>">
 						<img class="svg" src="<?php print_unescaped(Template::image_path('core', 'places/home.svg')); ?>" alt="Home">
 					</a>
->>>>>>> d214a121
 				</div>
 			</div>
 			<div class="actions creatable" style="">
@@ -109,15 +87,7 @@
 				 </div>
 			</div>
 
-<<<<<<< HEAD
-						$expiry_style = '';
-						$participated = $_['votes'];
-						$participated_class = 'partic_no';
-						$participated_title = 'You did not vote';
-						$participated_count = count($participated);
-=======
 	<?php foreach ($polls as $poll) : ?>
->>>>>>> d214a121
 
 		<?php
 		if (!userHasAccess($poll, $userId)) {
@@ -146,60 +116,7 @@
 			$owner = $l->t('Yourself');
 		}
 
-<<<<<<< HEAD
-						for ($i = 0; $i < count($participated); $i++) {
-							if ($poll->getId() === $participated[$i]->getPollId()) {
-								$participated_class = 'partic_yes';
-								$participated_title = 'You voted in this poll';
-								array_splice($participated, $i, 1);
-								break;
-							}
-						}
-
-						for ($i = 0; $i < count($comments); $i++) {
-							if ($poll->getId() === $comments[$i]->getPollId()) {
-								$commented_class = 'commented_yes';
-								$commented_title = 'You commented this poll';
-								array_splice($comments, $i, 1);
-								break;
-							}
-						}
-					?>
-
-					<div class="table-row table-body">
-						<div class="wrapper group-master">
-							<div class="wrapper group-1">
-								<div class="thumbnail <?php p($expiry_style . ' ' . $commented_class . ' ' . $participated_class); ?>"></div><!-- Image to display the status or type of poll -->
-								<a href="<?php p($pollUrl); ?>" class="wrapper group-1-1">
-									<div class="flex-column name">						  <?php p($poll->getTitle()); ?></div>
-									<div class="flex-column description">				   <?php p($poll->getDescription()); ?></div>
-								</a>
-								<div class="flex-column actions">
-									<div class="icon-more popupmenu" value="<?php p($poll->getId()); ?>" id="expand_<?php p($poll->getId()); ?>"></div>
-									<div class="popovermenu bubble menu hidden" id="expanddiv_<?php p($poll->getId()); ?>">
-										<ul>
-											<li>
-												<a class="menuitem alt-tooltip copy-link has-tooltip action permanent" data-toggle="tooltip" data-clipboard-text="<?php p($pollUrl); ?>" title="<?php p($l->t('Click to get link')); ?>" href="#">
-													<span class="icon-clippy"></span>
-													<span><?php p($l->t('Copy Link')); ?></span>
-												</a>
-											</li>
-							<?php if ($poll->getOwner() === $userId) : ?>
-											<li>
-												<a id="id_del_<?php p($poll->getId()); ?>" class="menuitem alt-tooltip delete-poll action permanent" data-value="<?php p($poll->getTitle()); ?>" href="#">
-													<span class="icon-delete"></span>
-													<span><?php p($l->t('Delete poll')); ?></span>
-												</a>
-											</li>
-											<li>
-												<a id="id_edit_<?php p($poll->getId()); ?>" class="menuitem action permanent" href="<?php p($urlGenerator->linkToRoute('polls.page.edit_poll', ['hash' => $poll->getHash()])); ?>">
-													<span class="icon-rename"></span>
-													<span><?php p($l->t('Edit Poll')); ?></span>
-												</a>
-											</li>
-							<?php endif; ?>
-										</ul>
-=======
+
 		$timestamp_style = '';
 		$expiry_style = ' endless';
 		$expiry_date = $l->t('Never');
@@ -222,7 +139,6 @@
 				break;
 			}
 		}
->>>>>>> d214a121
 
 		for ($i = 0; $i < count($comments); $i++) {
 			if ($poll->getId() === $comments[$i]->getPollId()) {
@@ -268,24 +184,6 @@
 								</ul>
 
 							</div>
-<<<<<<< HEAD
-							<div class="wrapper group-2">
-								<div class="flex-column owner">
-									<div class="avatardiv" title="<?php p($poll->getOwner()); ?>" style="height: 32px; width: 32px;"></div>
-									<div class="name-cell"><?php p($owner); ?></div>
-								</div>
-								<div class="wrapper group-2-1">
-									<div class="flex-column access"><?php p($l->t($poll->getAccess())); ?></div>
-									<div class="flex-column created has-tooltip live-relative-timestamp" data-timestamp="<?php p(strtotime($poll->getCreated()) * 1000); ?>" data-value="<?php p($poll->getCreated()); ?>"><?php p(\OCP\Template::relative_modified_date(strtotime($poll->getCreated()))); ?></div>
-								</div>
-								<div class="wrapper group-2-2">
-									<div class="flex-column has-tooltip expiry<?php p($expiry_style . $timestamp_style); ?>" data-timestamp="<?php p(strtotime($poll->getExpire()) * 1000); ?>" data-value="<?php p($poll->getExpire()); ?>"> <?php p($expiry_date); ?></div>
-									<div class="flex-column participants">
-										<div class="symbol alt-tooltip partic_voted icon-<?php p($participated_class); ?>" title="<?php p($participated_title); ?>"></div>
-										<div class="symbol alt-tooltip partic_commented icon-<?php p($commented_class); ?>" title="<?php p($commented_title); ?>"></div>
-									</div>
-								</div>
-=======
 						</div>
 					</div>
 					<div class="wrapper group-2">
@@ -302,7 +200,6 @@
 							<div class="flex-column participants">
 								<div class="symbol alt-tooltip partic_voted icon-<?php p($participated_class); ?>" title="<?php p($participated_title); ?>"></div>
 								<div class="symbol alt-tooltip partic_commented icon-<?php p($commented_class); ?>" title="<?php p($commented_title); ?>"></div>
->>>>>>> d214a121
 							</div>
 						</div>
 					</div>
@@ -311,12 +208,8 @@
 	<?php endforeach; ?> 
 		</div>
 	</div>
-<<<<<<< HEAD
-
-=======
 	<form id="form_delete_poll" name="form_delete_poll" action="<?php p($urlGenerator->linkToRoute('polls.page.delete_poll')); ?>" method="POST"></form>
 <?php endif; ?>
->>>>>>> d214a121
 
 
 <?php
