<?php
	/**
	 * @copyright Copyright (c) 2017 Vinzenz Rosenkranz <vinzenz.rosenkranz@gmail.com>
	 *
	 * @author Vinzenz Rosenkranz <vinzenz.rosenkranz@gmail.com>
	 *
	 * @license GNU AGPL version 3 or any later version
	 *
	 *  This program is free software: you can redistribute it and/or modify
	 *  it under the terms of the GNU Affero General Public License as
	 *  published by the Free Software Foundation, either version 3 of the
	 *  License, or (at your option) any later version.
	 *
	 *  This program is distributed in the hope that it will be useful,
	 *  but WITHOUT ANY WARRANTY; without even the implied warranty of
	 *  MERCHANTABILITY or FITNESS FOR A PARTICULAR PURPOSE.  See the
	 *  GNU Affero General Public License for more details.
	 *
	 *  You should have received a copy of the GNU Affero General Public License
	 *  along with this program.  If not, see <http://www.gnu.org/licenses/>.
	 *
	 */

	use OCP\User;

	\OCP\Util::addStyle('polls', 'main');
	\OCP\Util::addStyle('polls', 'list');
	\OCP\Util::addScript('polls', 'app');
	\OCP\Util::addScript('polls', 'start');

	$userId = $_['userId'];
	/** @var \OCP\IUserManager $userMgr */
	$userMgr = $_['userMgr'];
	/** @var \OCP\IURLGenerator $urlGenerator */
	$urlGenerator = $_['urlGenerator'];
	/** @var \OCA\Polls\Db\Event[] $polls */
	$polls = $_['polls'];
?>

<div id="app">
	<div id="app-content">
		<div id="app-content-wrapper">
				<div id="controls">
					<div id="breadcrump">
						<div class	="crumb svg last" data-dir="/">
							<a href="<?php p($urlGenerator->linkToRoute('polls.page.index')); ?>">
								<img class="svg" src="<?php print_unescaped(\OCP\Template::image_path('core', 'places/home.svg')); ?>" alt="Home">
							</a>
						</div>
					</div>
					<div class="actions creatable" style="">
						<a href="<?php p($urlGenerator->linkToRoute('polls.page.create_poll')); ?>" class="button new">
							<span class="symbol icon-add"></span><span class="hidden-visually">Neu</span>
						</a>
						<input class="stop icon-close" style="display:none" value="" type="button">
					</div>
				</div>
	<?php if (count($_['polls']) === 0) : ?>
		<div id="emptycontent" class="">
			<div class="icon-polls"></div>
			<h2><?php p($l->t('No existing polls.')); ?></h2>
		</div>
	<?php else : ?>
<<<<<<< HEAD
				<div class="table-row table-header">
			<div class="table main-container has-controls">
				<div class="table-row table-header">
=======
			<div class="table main-container has-controls">
				<div class ="table-row table-header">
>>>>>>> 21cd5ec6

					<div class="wrapper group-master">
						<div class="wrapper group-1">
							<div class="wrapper group-1-1">
								<div class="flex-column name">		<?php p($l->t('Title')); ?></div>
							</div>
							<div class="wrapper group-1-2">
								<div class="flex-column actions"></div>
							</div>
						</div>
						<div class="wrapper group-2">
							<div class="flex-column owner">   <?php p($l->t('By')); ?></div>
							<div class="wrapper group-2-1">
								<div class="flex-column access">	  <?php p($l->t('Access')); ?></div>
								<div class="flex-column created">		 <?php p($l->t('Created')); ?></div>
							</div>
							<div class="wrapper group-2-2">
								<div class="flex-column expiry">		  <?php p($l->t('Expires')); ?></div>
								<div class="flex-column participants">	<?php p($l->t('participated')); ?></div>
							</div>
						</div>
					 </div>
				</div>

				<?php foreach ($polls as $poll) : ?>
					<?php
						if (!userHasAccess($poll, $userId)) {
							continue;
						}
						// direct url to poll
						$pollUrl = $urlGenerator->linkToRouteAbsolute('polls.page.goto_poll', array('hash' => $poll->getHash()));
						$owner = $poll->getOwner();

						$expiry_style = '';
						if ($poll->getType() === 0) {
							$participated = $_['participations'];
						} else {
							$participated = $_['participations_text'];
						}
						$participated_class = 'partic_no';
						$participated_title = 'You did not vote';
						$participated_count = count($participated);

						$comments = $_['comments'];
						$commented_class = 'commented_no';
						$commented_title = 'You did not comment';
						$commented_count = count($comments);

						if ($owner === $userId) {
							$owner = $l->t('Yourself');
						}

						$timestamp_style = '';
						$expiry_style = ' endless';
						$expiry_date = $l->t('Never');

						if ($poll->getExpire() !== null) {
							$expiry_date = \OCP\Template::relative_modified_date(strtotime($poll->getExpire())); // does not work, because relative_modified_date seems not to recognise future time diffs
							$expiry_style = ' progress';
							$timestamp_style = ' live-relative-timestamp';
							if (date('U') > strtotime($poll->getExpire())) {
								$expiry_date = \OCP\Template::relative_modified_date(strtotime($poll->getExpire()));
								$expiry_style = ' expired';
							}
						}

						for ($i = 0; $i < count($participated); $i++) {
							if ($poll->getId() === $participated[$i]->getPollId()) {
								$participated_class = 'partic_yes';
								$participated_title = 'You voted';
								array_splice($participated, $i, 1);
								break;
							}
						}

						for ($i = 0; $i < count($comments); $i++) {
							if ($poll->getId() === $comments[$i]->getPollId()) {
								$commented_class = 'commented_yes';
								$commented_title = 'You commented';
								array_splice($comments, $i, 1);
								break;
							}
						}
					?>

					<div class="table-row table-body">
						<div class="wrapper group-master">
							<div class="wrapper group-1">
								<div class="thumbnail <?php p($expiry_style . ' ' . $commented_class. ' ' . $participated_class); ?>"></div><!-- Image to display the status or type of poll -->
								<a href="<?php p($pollUrl); ?>" class="wrapper group-1-1">
									<div class="flex-column name">						  <?php p($poll->getTitle()); ?></div>
									<div class="flex-column description">				   <?php p($poll->getDescription()); ?></div>
								</a>
								<div class="flex-column actions">
									<div class="icon-more popupmenu" value="<?php p($poll->getId()); ?>" id="expand_<?php p($poll->getId()); ?>"></div>
									<div class="popovermenu bubble menu hidden" id="expanddiv_<?php p($poll->getId()); ?>">
										<ul>
											<li>
												<a class="menuitem alt-tooltip copy-link has-tooltip action permanent" data-toggle="tooltip" data-clipboard-text="<?php p($pollUrl); ?>" title="<?php p($l->t('Click to get link')); ?>" href="#">
													<span class="icon-clippy"></span>
													<span>Copy Link</span>
												</a>
											</li>
							<?php if ($poll->getOwner() === $userId) : ?>
											<li>
												<a id="id_del_<?php p($poll->getId()); ?>" class="menuitem alt-tooltip delete-poll action permanent" data-value="<?php p($poll->getTitle()); ?>" href="#">
													<span class="icon-delete"></span>
													<span>Delete poll</span>
												</a>
											</li>
											<li>
												<a id="id_edit_<?php p($poll->getId()); ?>" class="menuitem action permanent" href="<?php p($urlGenerator->linkToRoute('polls.page.edit_poll', ['hash' => $poll->getHash()])); ?>">
													<span class="icon-rename"></span>
													<span>Edit Poll</span>
												</a>
											</li>
							<?php endif; ?>
										</ul>

									</div>

								</div>
							</div>
							<div class="wrapper group-2">
								<div class="flex-column owner">
									<div class="avatardiv" title="<?php p($poll->getOwner()); ?>" style="height: 32px; width: 32px;"></div>
									<div class="name-cell"><?php p($owner); ?></div>
								</div>
								<div class="wrapper group-2-1">
									<div class="flex-column access"><?php p($l->t($poll->getAccess())); ?></div>
									<div class="flex-column created has-tooltip live-relative-timestamp" data-timestamp="<?php p(strtotime($poll->getCreated())*1000); ?>" data-value="<?php p($poll->getCreated()); ?>"><?php p(\OCP\Template::relative_modified_date(strtotime($poll->getCreated()))); ?></div>
								</div>
								<div class="wrapper group-2-2">
									<div class="flex-column has-tooltip expiry<?php p($expiry_style . $timestamp_style); ?>" data-timestamp="<?php p(strtotime($poll->getExpire())*1000); ?>" data-value="<?php p($poll->getExpire()); ?>"> <?php p($expiry_date); ?></div>
									<div class="flex-column participants">
										<div class="symbol alt-tooltip partic_voted icon-<?php p($participated_class); ?>" title="<?php p($participated_title); ?>"></div>
										<div class="symbol alt-tooltip partic_commented icon-<?php p($commented_class); ?>" title="<?php p($commented_title); ?>"></div>
									</div>
								</div>
							</div>
						</div>
					</div>
				<?php endforeach; ?>
			</div>
			<form id="form_delete_poll" name="form_delete_poll" action="<?php p($urlGenerator->linkToRoute('polls.page.delete_poll')); ?>" method="POST"></form>
	<?php endif; ?>
		</div>
	</div>
</div>


<?php
// ---- helper functions ----
// from spreed.me
/**
 * @param string $userId
 * @return \OCP\IGroup[]
 */
function getGroups($userId) {
	if (class_exists('\OC_Group')) {
		// Nextcloud <= 11, ownCloud
		return \OC_Group::getUserGroups($userId);
	}
	// Nextcloud >= 12
	$groups = \OC::$server->getGroupManager()->getUserGroups(\OC::$server->getUserSession()->getUser());
	return array_map(function ($group) {
		return $group->getGID();
	}, $groups);
}

/**
 * @param OCA\Polls\Db\Event $poll
 * @param string $userId
 * @return boolean
 */
function userHasAccess(OCA\Polls\Db\Event $poll, $userId) {
	if ($poll === null) {
		return false;
	}
	$access = $poll->getAccess();
	$owner = $poll->getOwner();
	if (!User::isLoggedIn()) {
		return false;
	}
	if ($access === 'public' || $access === 'hidden' || $access === 'registered') {
		return true;
	}
	if ($owner === $userId) {
		return true;
	}

	$user_groups = getGroups($userId);
	$arr = explode(';', $access);

	foreach ($arr as $item) {
		if (strpos($item, 'group_') === 0) {
			$grp = substr($item, 6);
			foreach ($user_groups as $user_group) {
				if ($user_group === $grp) {
					return true;
				}
			}
		}
		else if (strpos($item, 'user_') === 0) {
			$usr = substr($item, 5);
			if ($usr === $userId) {
				return true;
			}
		}
	}
	return false;
}
?><|MERGE_RESOLUTION|>--- conflicted
+++ resolved
@@ -61,14 +61,8 @@
 			<h2><?php p($l->t('No existing polls.')); ?></h2>
 		</div>
 	<?php else : ?>
-<<<<<<< HEAD
-				<div class="table-row table-header">
-			<div class="table main-container has-controls">
-				<div class="table-row table-header">
-=======
 			<div class="table main-container has-controls">
 				<div class ="table-row table-header">
->>>>>>> 21cd5ec6
 
 					<div class="wrapper group-master">
 						<div class="wrapper group-1">
