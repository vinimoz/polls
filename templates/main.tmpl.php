--- conflicted
+++ resolved
@@ -56,7 +56,7 @@
     <?php else : ?>
             <div class="table has-controls">
                 <div class ="row table-header">
-                
+
                     <div class="wrapper group-master">
                         <div class="wrapper group-1">
                             <div class="wrapper group-1-1">
@@ -80,17 +80,12 @@
                         </div>
                      </div>
                 </div>
-                
+
                 <?php foreach ($_['polls'] as $poll) : ?>
                     <?php
                         if (!userHasAccess($poll, $userId)) continue;
                         // direct url to poll
                         $pollUrl = $urlGenerator->linkToRouteAbsolute('polls.page.goto_poll', array('hash' => $poll->getHash()));
-<<<<<<< HEAD
-                            $desc_str = $poll->getDescription();
-                            if (strlen($desc_str) > 100) {
-                                $desc_str = substr($desc_str, 0, 80) . '...';
-=======
                         $owner = $poll->getOwner();
 
                         $expiry_style = '';
@@ -102,13 +97,13 @@
                         $participated_class = 'partic_no';
                         $participated_title = 'You did not vote';
                         $participated_count = count($participated);
-                        
+
                         $comments = $_['comments'];
                         $commented_class = 'commented_no';
                         $commented_title = 'You did not comment';
                         $commented_count = count($comments);
 
-                        if($owner === $userId) {
+                        if ($owner === $userId) {
                             $owner = $l->t('Yourself');
                         }
 
@@ -125,8 +120,8 @@
                             $expiry_date = $l->t('Never');
                         }
 
-                        for($i = 0; $i < count($participated); $i++){
-                            if($poll->getId() == intval($participated[$i]->getPollId())){
+                        for ($i = 0; $i < count($participated); $i++) {
+                            if ($poll->getId() == intval($participated[$i]->getPollId())) {
                                 $participated_class = 'partic_yes';
                                 $participated_title = 'You voted';
                                 array_splice($participated, $i, 1);
@@ -134,13 +129,12 @@
                             }
                         }
 
-                        for($i = 0; $i < count($comments); $i++){
-                            if($poll->getId() === intval($comments[$i]->getPollId())){
+                        for ($i = 0; $i < count($comments); $i++) {
+                            if ($poll->getId() === intval($comments[$i]->getPollId())) {
                                 $commented_class = 'partic_yes';
                                 $commented_title = 'You commented';
                                 array_splice($comments, $i, 1);
                                 break;
->>>>>>> 443c3c0e
                             }
                         }
                     ?>
@@ -153,7 +147,7 @@
                                 <a href="<?php p($pollUrl); ?>" class="wrapper group-1-1">
                                     <div class="column name">                          <?php p($poll->getTitle()); ?></div>
                                     <div class="column description">                   <?php p($poll->getDescription()); ?></div>
-                                </a> 
+                                </a>
                                 <div class="column actions">
                                     <div class="icon-more popupmenu" value="<?php p($poll->getId()); ?>" id="expand_<?php p($poll->getId()); ?>"></div>
                                     <div class="popovermenu bubble menu hidden" id="expanddiv_<?php p($poll->getId()); ?>">
@@ -179,65 +173,13 @@
                                             </li>
                             <?php endif; ?>
                                         </ul>
-                                    
+
                                     </div>
 
                                 </div>
-<<<<<<< HEAD
-                            </a>
-                        </td>
-                        <td class="pollitem created"><?php p(date('d.m.Y H:i', strtotime($poll->getCreated()))); ?></td>
-                        <td class="pollitem principal">
-                            <?php
-                                if ($poll->getOwner() === $userId) {
-                                    p($l->t('Yourself'));
-                                } else {
-                                    p($userMgr->get($poll->getOwner()));
-                                }
-                            ?>
-                        </td>
-                            <?php
-                                if ($poll->getExpire() !== null) {
-                                    $style = '';
-                                    if (date('U') > strtotime($poll->getExpire())) {
-                                        $style = 'expired';
-                                    }
-                                    print_unescaped('<td class="pollitem expiry ' . $style . '">' . date('d.m.Y', strtotime($poll->getExpire())) . '</td>');
-                                } else {
-                                    print_unescaped('<td class="pollitem expiry">' . $l->t('Never') . '</td>');
-                                }
-                            ?>
-                        <td class="pollitem participations">
-                            <?php
-                                $partic_class = 'partic_no';
-                                $partic_polls = $_['participations'];
-                                for ($i = 0; $i < count($partic_polls); $i++) {
-                                    if ($poll->getId() == intval($partic_polls[$i]->getPollId())) {
-                                        $partic_class = 'partic_yes';
-                                        array_splice($partic_polls, $i, 1);
-                                        break;
-                                    }
-                                }
-                            ?>
-                            <div class="partic_all <?php p($partic_class); ?>">
-                            </div>
-                            |
-                            <?php
-                                $partic_class = 'partic_no';
-                                $partic_comm = $_['comments'];
-                                for ($i = 0; $i < count($partic_comm); $i++) {
-                                    if ($poll->getId() === intval($partic_comm[$i]->getPollId())) {
-                                        $partic_class = 'partic_yes';
-                                        array_splice($partic_comm, $i, 1);
-                                        break;
-                                    }
-                                }
-                            ?>
-                            <div class="partic_all <?php p($partic_class); ?>">
-=======
                             </div>
                             <div class="wrapper group-2">
-                                <div class="column owner">  
+                                <div class="column owner">
                                     <div class="avatardiv" title="<?php p($poll->getOwner()); ?>" style="height: 32px; width: 32px;"></div>
                                     <div class="name-cell"><?php p($owner); ?></div>
                                 </div>
@@ -252,7 +194,6 @@
                                         <div class="symbol partic_commented icon-<?php p($commented_class); ?>" title="<?php p($commented_title); ?>"></div>
                                     </div>
                                 </div>
->>>>>>> 443c3c0e
                             </div>
                         </div>
                     </div>
@@ -281,7 +222,7 @@
 }
 
 function userHasAccess($poll, $userId) {
-    if($poll === null) {
+    if ($poll === null) {
         return false;
     }
     $access = $poll->getAccess();
