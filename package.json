--- conflicted
+++ resolved
@@ -35,21 +35,12 @@
 		"test:coverage": "jest --coverage"
 	},
 	"dependencies": {
-<<<<<<< HEAD
-		"acorn": "^6.3.0",
-		"moment": "^2.23.0",
-		"nextcloud-axios": "^0.2.0",
-		"nextcloud-vue": "^0.11.5",
-		"stylelint-scss": "^3.9.3",
-		"v-click-outside": "^2.1.3",
-=======
 		"acorn": "^7.0.0",
 		"moment": "^2.23.0",
 		"nextcloud-axios": "^0.2.0",
 		"nextcloud-vue": "^0.12.1",
-		"stylelint-scss": "^3.5.4",
-		"v-click-outside": "^2.0.2",
->>>>>>> 460c02b5
+		"stylelint-scss": "^3.9.3",
+		"v-click-outside": "^2.1.3",
 		"v-tooltip": "^3.0.0-alpha.11",
 		"vue": "^2.6.10",
 		"vue-click-outside": "^1.0.7",
@@ -75,17 +66,10 @@
 		"eslint": "^5.16.0",
 		"eslint-config-standard": "^12.0.0",
 		"eslint-friendly-formatter": "^4.0.1",
-<<<<<<< HEAD
 		"eslint-loader": "^2.2.1",
 		"eslint-plugin-import": "^2.18.2",
 		"eslint-plugin-node": "^9.1.0",
 		"eslint-plugin-promise": "^4.2.1",
-=======
-		"eslint-loader": "^2.1.2",
-		"eslint-plugin-import": "^2.16.0",
-		"eslint-plugin-node": "^9.1.0",
-		"eslint-plugin-promise": "^4.0.1",
->>>>>>> 460c02b5
 		"eslint-plugin-standard": "^4.0.0",
 		"eslint-plugin-vue": "^5.2.3",
 		"file-loader": "^4.2.0",
@@ -93,17 +77,10 @@
 		"node-sass": "^4.12.0",
 		"prettier-eslint": "^8.8.2",
 		"raw-loader": "^3.1.0",
-<<<<<<< HEAD
 		"sass-loader": "^7.2.0",
 		"stylelint": "^10.1.0",
 		"stylelint-config-recommended-scss": "^3.3.0",
 		"vue-loader": "^15.7.1",
-=======
-		"sass-loader": "^7.1.0",
-		"stylelint": "^10.1.0",
-		"stylelint-config-recommended-scss": "^3.2.0",
-		"vue-loader": "^15.7.0",
->>>>>>> 460c02b5
 		"vue-style-loader": "^4.1.1",
 		"vue-template-compiler": "^2.6.10",
 		"webpack": "^4.39.2",
