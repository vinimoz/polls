{
	"name": "polls",
	"description": "Polls app for nextcloud",
<<<<<<< HEAD
	"version": "4.0.0-beta1",
=======
	"version": "3.8.0",
>>>>>>> 158e53eb
	"authors": [
		{
			"name": "Vinzenz Rosenkranz",
			"email": "vinzenz.rosenkranz@gmail.com",
			"role": "Developer"
		},
		{
			"name": "Rene Gieling",
			"email": "github@dartcafe.de",
			"role": "Developer"
		}
	],
	"repository": {
		"type": "git",
		"url": "git+https://github.com/nextcloud/polls.git"
	},
	"bugs": {
		"url": "https://github.com/nextcloud/polls/issues"
	},
	"homepage": "https://github.com/nextcloud/polls#readme",
	"license": "AGPL-3.0",
	"private": true,
	"main": "src/js/main.js",
	"scripts": {
		"dev": "webpack --node-env development",
		"watch": "webpack --node-env development --progress --watch",
		"build": "webpack --node-env production --progress",
		"lint": "eslint --ext .js,.vue src",
		"lint:fix": "eslint --ext .js,.vue src --fix",
		"stylelint": "stylelint src/**/*{.scss,.vue,.css}",
		"stylelint:fix": "stylelint src --fix"
	},
	"dependencies": {
		"@nextcloud/auth": "^2.0.0",
		"@nextcloud/axios": "^2.0.0",
		"@nextcloud/dialogs": "^3.2.0",
		"@nextcloud/event-bus": "^3.0.2",
		"@nextcloud/initial-state": "^2.0.0",
		"@nextcloud/l10n": "^1.6.0",
		"@nextcloud/moment": "^1.2.1",
		"@nextcloud/router": "^2.0.0",
<<<<<<< HEAD
		"@nextcloud/vue": "^7.0.0-beta.3",
		"@nextcloud/vue-richtext": "^2.0.0",
=======
		"@nextcloud/vue": "^5.4.0",
		"@nextcloud/vue-richtext": "^2.0.1",
>>>>>>> 158e53eb
		"core-js": "^3.25.1",
		"dompurify": "^2.4.0",
		"file-saver": "^2.0.5",
		"linkify-string": "^3.0.4",
		"lodash": "^4.17.21",
		"marked": "^4.1.0",
		"nextcloud-vue-collections": "^0.10.0",
		"v-click-outside": "^3.2.0",
		"vue": "^2.7.3",
		"vue-clipboard2": "^0.3.3",
		"vue-material-design-icons": "^5.1.2",
		"vue-router": "^3.6.5",
		"vuedraggable": "^2.24.3",
		"vuex": "^3.6.2",
		"vuex-router-sync": "^5.0.0",
		"xlsx": "^0.18.5"
	},
	"browserslist": [
		"extends @nextcloud/browserslist-config"
	],
	"engines": {
		"node": "^16.0.0",
		"npm": "^7.0.0 || ^8.0.0"
	},
	"devDependencies": {
		"@nextcloud/babel-config": "^1.0.0",
		"@nextcloud/browserslist-config": "^2.3.0",
		"@nextcloud/eslint-config": "^8.1.2",
		"@nextcloud/stylelint-config": "^2.2.0",
		"@nextcloud/webpack-vue-config": "^5.3.0",
		"eslint-config-prettier": "^8.5.0",
		"eslint-plugin-prettier": "^4.2.1",
		"prettier": "^2.7.1",
		"vue-template-compiler": "^2.7.3"
	}
}<|MERGE_RESOLUTION|>--- conflicted
+++ resolved
@@ -1,11 +1,7 @@
 {
 	"name": "polls",
 	"description": "Polls app for nextcloud",
-<<<<<<< HEAD
 	"version": "4.0.0-beta1",
-=======
-	"version": "3.8.0",
->>>>>>> 158e53eb
 	"authors": [
 		{
 			"name": "Vinzenz Rosenkranz",
@@ -47,13 +43,8 @@
 		"@nextcloud/l10n": "^1.6.0",
 		"@nextcloud/moment": "^1.2.1",
 		"@nextcloud/router": "^2.0.0",
-<<<<<<< HEAD
 		"@nextcloud/vue": "^7.0.0-beta.3",
-		"@nextcloud/vue-richtext": "^2.0.0",
-=======
-		"@nextcloud/vue": "^5.4.0",
 		"@nextcloud/vue-richtext": "^2.0.1",
->>>>>>> 158e53eb
 		"core-js": "^3.25.1",
 		"dompurify": "^2.4.0",
 		"file-saver": "^2.0.5",
