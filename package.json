{
	"name": "polls",
	"description": "Polls app for nextcloud",
	"version": "1.5.0",
	"authors": [
		{
			"name": "Vinzenz Rosenkranz",
			"email": "vinzenz.rosenkranz@gmail.com",
			"role": "Developer"
		},
		{
			"name": "Rene Gieling",
			"email": "github@dartcafe.de",
			"role": "Developer"
		}
	],
	"repository": {
		"type": "git",
		"url": "git+https://github.com/nextcloud/polls.git"
	},
	"bugs": {
		"url": "https://github.com/nextcloud/polls/issues"
	},
	"homepage": "https://github.com/nextcloud/polls#readme",
	"license": "AGPL-3.0",
	"private": true,
	"main": "src/js/main.js",
	"scripts": {
		"dev": "cross-env NODE_ENV=development webpack --config webpack.dev.js",
		"watch": "cross-env NODE_ENV=development webpack --progress --watch --config webpack.dev.js",
		"build": "cross-env NODE_ENV=production webpack --progress --hide-modules --config webpack.prod.js",
		"lint": "eslint --ext .js,.vue src",
		"lint:fix": "eslint --ext .js,.vue src --fix",
		"stylelint": "stylelint src",
		"stylelint:fix": "stylelint src --fix"
	},
	"dependencies": {
		"@nextcloud/auth": "^1.3.0",
		"@nextcloud/axios": "^1.3.1",
<<<<<<< HEAD
		"@nextcloud/dialogs": "^1.4.0",
		"@nextcloud/event-bus": "^1.1.4",
=======
		"@nextcloud/event-bus": "^1.2.0",
>>>>>>> 3c965b1e
		"@nextcloud/moment": "^1.1.1",
		"@nextcloud/router": "^1.1.0",
		"@nextcloud/vue": "^2.0.0",
		"core-js": "^3.6.5",
		"lodash": "^4.17.15",
		"moment": "^2.27.0",
		"v-click-outside": "^3.0.0",
		"vue": "^2.6.11",
		"vue-clipboard2": "^0.3.1",
		"vue-fragment": "^1.5.1",
		"vue-router": "^3.3.4",
		"vuedraggable": "^2.23.2",
		"vuex": "^3.4.0"
	},
	"browserslist": [
		"> 1%",
		"last 2 versions",
		"not ie <= 11"
	],
	"engines": {
		"node": ">=10.0.0"
	},
	"devDependencies": {
		"@babel/core": "^7.10.3",
		"@babel/preset-env": "^7.10.3",
		"@nextcloud/eslint-plugin": "^1.4.0",
		"babel-eslint": "^10.0.3",
		"babel-loader": "^8.0.6",
		"cross-env": "^7.0.0",
		"css-loader": "^3.6.0",
		"eslint": "^7.3.1",
		"eslint-config-standard": "^14.1.0",
		"eslint-loader": "^4.0.2",
		"eslint-plugin-import": "^2.21.2",
		"eslint-plugin-node": "^11.0.0",
		"eslint-plugin-promise": "^4.2.1",
		"eslint-plugin-standard": "^4.0.1",
		"eslint-plugin-vue": "^6.2.2",
		"file-loader": "^6.0.0",
		"node-sass": "^4.14.1",
		"sass-loader": "^8.0.2",
		"stylelint": "^13.6.1",
		"stylelint-config-recommended-scss": "^4.2.0",
		"stylelint-scss": "^3.18.0",
		"terser-webpack-plugin": "^3.0.6",
		"vue-loader": "^15.9.3",
		"vue-style-loader": "^4.1.2",
		"vue-template-compiler": "^2.6.11",
		"webpack": "^4.43.0",
		"webpack-cli": "^3.3.12",
		"webpack-merge": "^4.1.5"
	}
}<|MERGE_RESOLUTION|>--- conflicted
+++ resolved
@@ -37,12 +37,8 @@
 	"dependencies": {
 		"@nextcloud/auth": "^1.3.0",
 		"@nextcloud/axios": "^1.3.1",
-<<<<<<< HEAD
 		"@nextcloud/dialogs": "^1.4.0",
 		"@nextcloud/event-bus": "^1.1.4",
-=======
-		"@nextcloud/event-bus": "^1.2.0",
->>>>>>> 3c965b1e
 		"@nextcloud/moment": "^1.1.1",
 		"@nextcloud/router": "^1.1.0",
 		"@nextcloud/vue": "^2.0.0",
