--- conflicted
+++ resolved
@@ -87,11 +87,7 @@
 		"vue-loader": "^15.9.3",
 		"vue-style-loader": "^4.1.2",
 		"vue-template-compiler": "^2.6.11",
-<<<<<<< HEAD
-		"webpack": "^4.44.0",
-=======
 		"webpack": "^4.44.1",
->>>>>>> 53419ddf
 		"webpack-cli": "^3.3.12",
 		"webpack-merge": "^5.0.9"
 	}
