--- conflicted
+++ resolved
@@ -42,15 +42,9 @@
 		"@nextcloud/l10n": "^1.4.1",
 		"@nextcloud/moment": "^1.1.1",
 		"@nextcloud/router": "^1.2.0",
-<<<<<<< HEAD
-		"@nextcloud/vue": "^3.6.0",
-		"core-js": "^3.9.0",
 		"dompurify": "^2.2.6",
-=======
 		"@nextcloud/vue": "^3.7.0",
 		"core-js": "^3.9.1",
-		"linkify-urls": "^2.2.0",
->>>>>>> 58b59eb7
 		"lodash": "^4.17.21",
 		"marked": "^2.0.1",
 		"v-click-outside": "^3.1.2",
