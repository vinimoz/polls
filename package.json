{
	"name": "polls",
	"description": "Polls app for nextcloud",
	"version": "0.10.4",
	"authors": [
		{
			"name": "Vinzenz Rosenkranz",
			"email": "vinzenz.rosenkranz@gmail.com",
			"role": "Developer"
		},
		{
			"name": "Rene Gieling",
			"email": "github@dartcafe.de",
			"role": "Developer"
		}
	],
	"repository": {
		"type": "git",
		"url": "git+https://github.com/nextcloud/polls.git"
	},
	"bugs": {
		"url": "https://github.com/nextcloud/polls/issues"
	},
	"homepage": "https://github.com/nextcloud/polls#readme",
	"license": "AGPL-3.0",
	"private": true,
	"main": "src/js/main.js",
	"scripts": {
		"dev": "webpack --config webpack.dev.js",
		"watch": "webpack --progress --watch --config webpack.dev.js",
		"build": "webpack --progress --env.production --hide-modules --config webpack.prod.js",
		"lint": "eslint --ext .js,.vue src",
		"lint:fix": "eslint --ext .js,.vue src --fix",
		"test": "jest",
		"test:coverage": "jest --coverage"
	},
	"dependencies": {
		"acorn": "^7.0.0",
		"lodash": "^4.17.15",
		"moment": "^2.23.0",
		"nextcloud-axios": "^0.2.1",
		"nextcloud-vue": "^0.12.2",
		"stylelint-scss": "^3.10.0",
		"v-click-outside": "^2.1.3",
		"v-tooltip": "^3.0.0-alpha.11",
		"vue": "^2.6.10",
		"vue-click-outside": "^1.0.7",
		"vue-clipboard2": "^0.3.0",
		"vue-router": "^3.1.2"
	},
	"browserslist": [
		"> 1%",
		"last 2 versions",
		"not ie <= 11"
	],
	"engines": {
		"node": ">=10.0.0"
	},
	"devDependencies": {
		"@babel/core": "^7.5.5",
		"@babel/plugin-syntax-dynamic-import": "^7.2.0",
		"@babel/preset-env": "^7.5.5",
		"babel-eslint": "^10.0.2",
		"babel-loader": "^8.0.6",
		"css-loader": "^3.2.0",
		"eslint": "^5.16.0",
		"eslint-config-standard": "^12.0.0",
		"eslint-friendly-formatter": "^4.0.1",
		"eslint-loader": "^3.0.0",
		"eslint-plugin-import": "^2.18.2",
		"eslint-plugin-node": "^10.0.0",
		"eslint-plugin-promise": "^4.2.1",
		"eslint-plugin-standard": "^4.0.1",
<<<<<<< HEAD
		"eslint-plugin-vue": "^5.2.3",
		"file-loader": "^5.0.2",
=======
		"eslint-plugin-vue": "^6.0.1",
		"file-loader": "^4.2.0",
>>>>>>> bed3b543
		"mini-css-extract-plugin": "^0.8.0",
		"node-sass": "^4.12.0",
		"raw-loader": "^3.1.0",
		"sass-loader": "^8.0.0",
		"stylelint": "^12.0.0",
		"stylelint-config-recommended-scss": "^4.0.0",
		"vue-loader": "^15.7.1",
		"vue-style-loader": "^4.1.1",
		"vue-template-compiler": "^2.6.10",
		"webpack": "^4.39.3",
		"webpack-cli": "^3.3.7",
		"webpack-merge": "^4.1.5"
	}
}<|MERGE_RESOLUTION|>--- conflicted
+++ resolved
@@ -71,13 +71,8 @@
 		"eslint-plugin-node": "^10.0.0",
 		"eslint-plugin-promise": "^4.2.1",
 		"eslint-plugin-standard": "^4.0.1",
-<<<<<<< HEAD
-		"eslint-plugin-vue": "^5.2.3",
-		"file-loader": "^5.0.2",
-=======
 		"eslint-plugin-vue": "^6.0.1",
-		"file-loader": "^4.2.0",
->>>>>>> bed3b543
+		"file-loader": "^5.2.0",
 		"mini-css-extract-plugin": "^0.8.0",
 		"node-sass": "^4.12.0",
 		"raw-loader": "^3.1.0",
