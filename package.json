{
<<<<<<< HEAD
  "name": "polls",
  "description": "Polls app for nextcloud",
  "version": "3.8.0-beta5",
  "authors": [
    {
      "name": "Vinzenz Rosenkranz",
      "email": "vinzenz.rosenkranz@gmail.com",
      "role": "Developer"
    },
    {
      "name": "Rene Gieling",
      "email": "github@dartcafe.de",
      "role": "Developer"
    }
  ],
  "repository": {
    "type": "git",
    "url": "git+https://github.com/nextcloud/polls.git"
  },
  "bugs": {
    "url": "https://github.com/nextcloud/polls/issues"
  },
  "homepage": "https://github.com/nextcloud/polls#readme",
  "license": "AGPL-3.0",
  "private": true,
  "main": "src/js/main.js",
  "scripts": {
    "dev": "webpack --node-env development",
    "watch": "webpack --node-env development --progress --watch",
    "build": "webpack --node-env production --progress",
    "lint": "eslint --ext .js,.vue src",
    "lint:fix": "eslint --ext .js,.vue src --fix",
    "stylelint": "stylelint src/**/*{.scss,.vue,.css}",
    "stylelint:fix": "stylelint src --fix"
  },
  "dependencies": {
    "@juliushaertl/vue-richtext": "^1.0.1",
    "@nextcloud/auth": "^1.3.0",
    "@nextcloud/axios": "^1.10.0",
    "@nextcloud/dialogs": "^3.1.4",
    "@nextcloud/event-bus": "^2.1.1",
    "@nextcloud/l10n": "^1.6.0",
    "@nextcloud/moment": "^1.2.1",
    "@nextcloud/router": "^2.0.0",
    "@nextcloud/vue": "^5.4.0",
    "core-js": "^3.24.1",
    "dompurify": "^2.3.10",
    "file-saver": "^2.0.5",
    "linkify-string": "^3.0.4",
    "lodash": "^4.17.21",
    "marked": "^4.0.18",
    "nextcloud-vue-collections": "^0.10.0",
    "v-click-outside": "^3.2.0",
    "vue": "^2.7.3",
    "vue-clipboard2": "^0.3.3",
    "vue-material-design-icons": "^5.1.2",
    "vue-router": "^3.5.4",
    "vuedraggable": "^2.24.3",
    "vuex": "^3.6.2",
    "vuex-router-sync": "^5.0.0",
    "xlsx": "^0.18.5"
  },
  "browserslist": [
    "extends @nextcloud/browserslist-config"
  ],
  "engines": {
    "node": "^16.0.0",
    "npm": "^7.0.0 || ^8.0.0"
  },
  "devDependencies": {
    "@nextcloud/babel-config": "^1.0.0",
    "@nextcloud/browserslist-config": "^2.2.0",
    "@nextcloud/eslint-config": "^8.0.0",
    "@nextcloud/stylelint-config": "^2.1.2",
    "@nextcloud/webpack-vue-config": "^5.2.1",
    "eslint-config-prettier": "^8.5.0",
    "eslint-plugin-prettier": "^4.2.1",
    "prettier": "^2.7.1",
    "vue-template-compiler": "^2.7.3"
  }
=======
	"name": "polls",
	"description": "Polls app for nextcloud",
	"version": "3.8.0-beta5",
	"authors": [
		{
			"name": "Vinzenz Rosenkranz",
			"email": "vinzenz.rosenkranz@gmail.com",
			"role": "Developer"
		},
		{
			"name": "Rene Gieling",
			"email": "github@dartcafe.de",
			"role": "Developer"
		}
	],
	"repository": {
		"type": "git",
		"url": "git+https://github.com/nextcloud/polls.git"
	},
	"bugs": {
		"url": "https://github.com/nextcloud/polls/issues"
	},
	"homepage": "https://github.com/nextcloud/polls#readme",
	"license": "AGPL-3.0",
	"private": true,
	"main": "src/js/main.js",
	"scripts": {
		"dev": "webpack --node-env development",
		"watch": "webpack --node-env development --progress --watch",
		"build": "webpack --node-env production --progress",
		"lint": "eslint --ext .js,.vue src",
		"lint:fix": "eslint --ext .js,.vue src --fix",
		"stylelint": "stylelint src/**/*{.scss,.vue,.css}",
		"stylelint:fix": "stylelint src --fix"
	},
	"dependencies": {
		"@juliushaertl/vue-richtext": "^1.0.1",
		"@nextcloud/auth": "^1.3.0",
		"@nextcloud/axios": "^1.11.0",
		"@nextcloud/dialogs": "^3.2.0",
		"@nextcloud/event-bus": "^2.1.1",
		"@nextcloud/l10n": "^1.6.0",
		"@nextcloud/moment": "^1.2.1",
		"@nextcloud/router": "^2.0.0",
		"@nextcloud/vue": "^5.4.0",
		"core-js": "^3.24.1",
		"dompurify": "^2.3.10",
		"file-saver": "^2.0.5",
		"linkify-string": "^3.0.4",
		"lodash": "^4.17.21",
		"marked": "^4.0.18",
		"nextcloud-vue-collections": "^0.10.0",
		"v-click-outside": "^3.2.0",
		"vue": "^2.7.3",
		"vue-clipboard2": "^0.3.3",
		"vue-material-design-icons": "^5.1.2",
		"vue-router": "^3.5.4",
		"vuedraggable": "^2.24.3",
		"vuex": "^3.6.2",
		"vuex-router-sync": "^5.0.0",
		"xlsx": "^0.18.5"
	},
	"browserslist": [
		"extends @nextcloud/browserslist-config"
	],
	"engines": {
		"node": "^14.0.0",
		"npm": "^7.0.0"
	},
	"devDependencies": {
		"@nextcloud/babel-config": "^1.0.0",
		"@nextcloud/browserslist-config": "^2.3.0",
		"@nextcloud/eslint-config": "^8.0.0",
		"@nextcloud/stylelint-config": "^2.2.0",
		"@nextcloud/webpack-vue-config": "^5.3.0",
		"eslint-config-prettier": "^8.5.0",
		"eslint-plugin-prettier": "^4.2.1",
		"prettier": "^2.7.1",
		"vue-template-compiler": "^2.7.3"
	}
>>>>>>> 0508ebf1
}<|MERGE_RESOLUTION|>--- conflicted
+++ resolved
@@ -1,86 +1,4 @@
 {
-<<<<<<< HEAD
-  "name": "polls",
-  "description": "Polls app for nextcloud",
-  "version": "3.8.0-beta5",
-  "authors": [
-    {
-      "name": "Vinzenz Rosenkranz",
-      "email": "vinzenz.rosenkranz@gmail.com",
-      "role": "Developer"
-    },
-    {
-      "name": "Rene Gieling",
-      "email": "github@dartcafe.de",
-      "role": "Developer"
-    }
-  ],
-  "repository": {
-    "type": "git",
-    "url": "git+https://github.com/nextcloud/polls.git"
-  },
-  "bugs": {
-    "url": "https://github.com/nextcloud/polls/issues"
-  },
-  "homepage": "https://github.com/nextcloud/polls#readme",
-  "license": "AGPL-3.0",
-  "private": true,
-  "main": "src/js/main.js",
-  "scripts": {
-    "dev": "webpack --node-env development",
-    "watch": "webpack --node-env development --progress --watch",
-    "build": "webpack --node-env production --progress",
-    "lint": "eslint --ext .js,.vue src",
-    "lint:fix": "eslint --ext .js,.vue src --fix",
-    "stylelint": "stylelint src/**/*{.scss,.vue,.css}",
-    "stylelint:fix": "stylelint src --fix"
-  },
-  "dependencies": {
-    "@juliushaertl/vue-richtext": "^1.0.1",
-    "@nextcloud/auth": "^1.3.0",
-    "@nextcloud/axios": "^1.10.0",
-    "@nextcloud/dialogs": "^3.1.4",
-    "@nextcloud/event-bus": "^2.1.1",
-    "@nextcloud/l10n": "^1.6.0",
-    "@nextcloud/moment": "^1.2.1",
-    "@nextcloud/router": "^2.0.0",
-    "@nextcloud/vue": "^5.4.0",
-    "core-js": "^3.24.1",
-    "dompurify": "^2.3.10",
-    "file-saver": "^2.0.5",
-    "linkify-string": "^3.0.4",
-    "lodash": "^4.17.21",
-    "marked": "^4.0.18",
-    "nextcloud-vue-collections": "^0.10.0",
-    "v-click-outside": "^3.2.0",
-    "vue": "^2.7.3",
-    "vue-clipboard2": "^0.3.3",
-    "vue-material-design-icons": "^5.1.2",
-    "vue-router": "^3.5.4",
-    "vuedraggable": "^2.24.3",
-    "vuex": "^3.6.2",
-    "vuex-router-sync": "^5.0.0",
-    "xlsx": "^0.18.5"
-  },
-  "browserslist": [
-    "extends @nextcloud/browserslist-config"
-  ],
-  "engines": {
-    "node": "^16.0.0",
-    "npm": "^7.0.0 || ^8.0.0"
-  },
-  "devDependencies": {
-    "@nextcloud/babel-config": "^1.0.0",
-    "@nextcloud/browserslist-config": "^2.2.0",
-    "@nextcloud/eslint-config": "^8.0.0",
-    "@nextcloud/stylelint-config": "^2.1.2",
-    "@nextcloud/webpack-vue-config": "^5.2.1",
-    "eslint-config-prettier": "^8.5.0",
-    "eslint-plugin-prettier": "^4.2.1",
-    "prettier": "^2.7.1",
-    "vue-template-compiler": "^2.7.3"
-  }
-=======
 	"name": "polls",
 	"description": "Polls app for nextcloud",
 	"version": "3.8.0-beta5",
@@ -147,8 +65,8 @@
 		"extends @nextcloud/browserslist-config"
 	],
 	"engines": {
-		"node": "^14.0.0",
-		"npm": "^7.0.0"
+		"node": "^16.0.0",
+		"npm": "^7.0.0 || ^8.0.0"
 	},
 	"devDependencies": {
 		"@nextcloud/babel-config": "^1.0.0",
@@ -161,5 +79,4 @@
 		"prettier": "^2.7.1",
 		"vue-template-compiler": "^2.7.3"
 	}
->>>>>>> 0508ebf1
 }