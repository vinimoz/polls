{
	"name": "polls",
	"description": "Polls app for nextcloud",
<<<<<<< HEAD
	"version": "6.0.0-beta1",
=======
	"version": "5.4.2",
>>>>>>> 79ac6282
	"authors": [
		{
			"name": "Vinzenz Rosenkranz",
			"email": "vinzenz.rosenkranz@gmail.com",
			"role": "Developer"
		},
		{
			"name": "Rene Gieling",
			"email": "github@dartcafe.de",
			"role": "Developer"
		}
	],
	"repository": {
		"type": "git",
		"url": "git+https://github.com/nextcloud/polls.git"
	},
	"bugs": {
		"url": "https://github.com/nextcloud/polls/issues"
	},
	"homepage": "https://github.com/nextcloud/polls#readme",
	"license": "AGPL-3.0",
	"private": true,
	"main": "src/js/main.js",
	"scripts": {
		"dev": "webpack --mode=development",
		"watch": "webpack --mode=development --progress --watch",
		"build": "webpack --mode=production --progress",
		"lint": "eslint --ext .js,.vue src",
		"lint:fix": "eslint --ext .js,.vue src --fix",
		"stylelint": "stylelint src/**/*{.scss,.vue,.css}",
		"stylelint:fix": "stylelint src --fix"
	},
	"dependencies": {
		"@nextcloud/auth": "^2.2.1",
		"@nextcloud/axios": "^2.4.0",
		"@nextcloud/dialogs": "^4.2.2",
		"@nextcloud/event-bus": "^3.1.0",
		"@nextcloud/initial-state": "^2.1.0",
		"@nextcloud/l10n": "^2.2.0",
		"@nextcloud/moment": "^1.2.2",
		"@nextcloud/router": "^2.2.0",
		"@nextcloud/vue": "^8.0.1",
		"core-js": "^3.33.2",
		"dompurify": "^3.0.6",
		"file-saver": "^2.0.5",
		"linkify-string": "^4.1.2",
		"lodash": "^4.17.21",
		"marked": "^9.1.5",
		"marked-gfm-heading-id": "^3.1.0",
		"marked-mangle": "^1.1.4",
		"nextcloud-vue-collections": "^0.11.1",
		"qrcode": "^1.5.3",
		"v-click-outside": "^3.2.0",
		"vue": "^2.7.15",
		"vue-material-design-icons": "^5.2.0",
		"vue-router": "^3.6.5",
		"vuedraggable": "^2.24.3",
		"vuex": "^3.6.2",
		"vuex-router-sync": "^5.0.0",
		"xlsx": "https://cdn.sheetjs.com/xlsx-0.20.0/xlsx-0.20.0.tgz"
	},
	"browserslist": [
		"extends @nextcloud/browserslist-config"
	],
	"engines": {
		"node": "^20.0.0",
		"npm": "^9.0.0"
	},
	"devDependencies": {
		"@nextcloud/babel-config": "^1.0.0",
		"@nextcloud/browserslist-config": "^3.0.0",
		"@nextcloud/eslint-config": "^8.3.0",
		"@nextcloud/stylelint-config": "^2.3.1",
		"@nextcloud/webpack-vue-config": "^6.0.0",
		"eslint-config-prettier": "^9.0.0",
		"eslint-plugin-prettier": "^4.2.1",
		"prettier": "^2.8.8",
		"vue-template-compiler": "^2.7.15"
	}
}<|MERGE_RESOLUTION|>--- conflicted
+++ resolved
@@ -1,11 +1,7 @@
 {
 	"name": "polls",
 	"description": "Polls app for nextcloud",
-<<<<<<< HEAD
 	"version": "6.0.0-beta1",
-=======
-	"version": "5.4.2",
->>>>>>> 79ac6282
 	"authors": [
 		{
 			"name": "Vinzenz Rosenkranz",
