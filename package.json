{
	"name": "polls",
	"description": "Polls app for nextcloud",
	"version": "1.5.0",
	"authors": [
		{
			"name": "Vinzenz Rosenkranz",
			"email": "vinzenz.rosenkranz@gmail.com",
			"role": "Developer"
		},
		{
			"name": "Rene Gieling",
			"email": "github@dartcafe.de",
			"role": "Developer"
		}
	],
	"repository": {
		"type": "git",
		"url": "git+https://github.com/nextcloud/polls.git"
	},
	"bugs": {
		"url": "https://github.com/nextcloud/polls/issues"
	},
	"homepage": "https://github.com/nextcloud/polls#readme",
	"license": "AGPL-3.0",
	"private": true,
	"main": "src/js/main.js",
	"scripts": {
		"dev": "cross-env NODE_ENV=development webpack --config webpack.dev.js",
		"watch": "cross-env NODE_ENV=development webpack --progress --watch --config webpack.dev.js",
		"build": "cross-env NODE_ENV=production webpack --progress --hide-modules --config webpack.prod.js",
		"lint": "eslint --ext .js,.vue src",
		"lint:fix": "eslint --ext .js,.vue src --fix",
		"stylelint": "stylelint src",
		"stylelint:fix": "stylelint src --fix"
	},
	"dependencies": {
		"@nextcloud/auth": "^1.2.3",
		"@nextcloud/axios": "^1.3.1",
		"@nextcloud/event-bus": "^1.1.4",
		"@nextcloud/moment": "^1.1.1",
		"@nextcloud/router": "^1.0.0",
		"@nextcloud/vue": "^2.0.0",
		"core-js": "^3.6.5",
		"lodash": "^4.17.15",
		"moment": "^2.26.0",
		"v-click-outside": "^3.0.0",
		"vue": "^2.6.11",
		"vue-clipboard2": "^0.3.1",
		"vue-fragment": "^1.5.1",
		"vue-router": "^3.3.4",
		"vuedraggable": "^2.23.2",
		"vuex": "^3.4.0"
	},
	"browserslist": [
		"> 1%",
		"last 2 versions",
		"not ie <= 11"
	],
	"engines": {
		"node": ">=10.0.0"
	},
	"devDependencies": {
		"@babel/core": "^7.10.2",
		"@babel/preset-env": "^7.10.1",
		"@nextcloud/eslint-plugin": "^1.4.0",
		"babel-eslint": "^10.0.3",
		"babel-loader": "^8.0.6",
		"cross-env": "^7.0.0",
<<<<<<< HEAD
		"css-loader": "^3.5.3",
		"eslint": "^7.3.0",
=======
		"css-loader": "^3.6.0",
		"eslint": "^7.1.0",
>>>>>>> b0e5e152
		"eslint-config-standard": "^14.1.0",
		"eslint-loader": "^4.0.2",
		"eslint-plugin-import": "^2.21.2",
		"eslint-plugin-node": "^11.0.0",
		"eslint-plugin-promise": "^4.2.1",
		"eslint-plugin-standard": "^4.0.1",
		"eslint-plugin-vue": "^6.2.2",
		"file-loader": "^6.0.0",
		"node-sass": "^4.14.1",
		"sass-loader": "^8.0.2",
		"stylelint": "^13.6.0",
		"stylelint-config-recommended-scss": "^4.2.0",
		"stylelint-scss": "^3.17.2",
		"terser-webpack-plugin": "^3.0.4",
		"vue-loader": "^15.9.2",
		"vue-style-loader": "^4.1.2",
		"vue-template-compiler": "^2.6.11",
		"webpack": "^4.43.0",
		"webpack-cli": "^3.3.11",
		"webpack-merge": "^4.1.5"
	}
}<|MERGE_RESOLUTION|>--- conflicted
+++ resolved
@@ -67,13 +67,8 @@
 		"babel-eslint": "^10.0.3",
 		"babel-loader": "^8.0.6",
 		"cross-env": "^7.0.0",
-<<<<<<< HEAD
-		"css-loader": "^3.5.3",
+		"css-loader": "^3.6.0",
 		"eslint": "^7.3.0",
-=======
-		"css-loader": "^3.6.0",
-		"eslint": "^7.1.0",
->>>>>>> b0e5e152
 		"eslint-config-standard": "^14.1.0",
 		"eslint-loader": "^4.0.2",
 		"eslint-plugin-import": "^2.21.2",
