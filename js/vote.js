/* global Clipboard, Handlebars, navigator, deletePoll  */

var newUserOptions = [];
var newUserAnswers = [];

var maxVotes = 0;
var valuesChanged = false;
var maybeAllowed = false;
var tzOffset = new Date().getTimezoneOffset();

$.fn.switchClass = function (a, b) {
	this.removeClass(a);
	this.addClass(b);
	return this;
};

function updateCommentsCount() {
	$('#comment-counter').removeClass('no-comments');
	$('#comment-counter').removeClass('no-comments icon-comment-no');
	$('#comment-counter').addClass('icon-comment-yes');
	$('#comment-counter').text(parseInt($('#comment-counter').text()) +1);
}

function updateBest() {
	maxVotes = 0;
	$('.counter').each(function () {
		var yes = parseInt($(this).find('.yes').text());
		var no = parseInt($(this).find('.no').text());
		if(yes - no > maxVotes) {
			maxVotes = yes - no;
		}
	});

	$('.vote').each(function () {
		var yes = parseInt($(this).find('.yes').text());
		var no = parseInt($(this).find('.no').text());
		$(this).toggleClass('winner', yes - no === maxVotes);
	});
}

function updateCounters() {
	$('.result-cell.yes').each(function () {
		$(this).text($('#voteid_'+ $(this).attr('data-voteId') + '.poll-cell.yes').length);
	});
	$('.result-cell.no').each(function () {
		$(this).text($('#voteid_'+ $(this).attr('data-voteId') + '.poll-cell.no').length);
	});
	updateBest();
}

function updateAvatar(obj) {
	// Temporary hack - Check if we have Nextcloud or ownCloud with an anomymous user
	if (!document.getElementById('nextcloud') && !OC.currentUser) {
		$(obj).imageplaceholder(obj.title);
	} else {
		$(obj).avatar(obj.title, 32);
	}
}
function switchSidebar() {
	if ($('#app-content').hasClass('with-app-sidebar')) {
		OC.Apps.hideAppSidebar();
	} else {
		OC.Apps.showAppSidebar();
	}
}

$(document).ready(function () {

	var clipboard = new Clipboard('.copy-link');

	clipboard.on('success', function(e) {
		var $input = $(e.trigger);
		$input.tooltip('hide')
			.attr('data-original-title', t('core', 'Copied!'))
			.tooltip('fixTitle')
			.tooltip({placement: 'bottom', trigger: 'manual'})
			.tooltip('show');
		_.delay(function() {
			$input.tooltip('hide');
			if (OC.Share.Social.Collection.size() === 0) {
				$input.attr('data-original-title', t('core', 'Copy'))
					.tooltip('fixTitle');
			} else {
				$input.tooltip('destroy');
			}
		}, 3000);
	});

	clipboard.on('error', function (e) {
		var $input = $(e.trigger);
		var actionMsg = '';
		if (/iPhone|iPad/i.test(navigator.userAgent)) {
			actionMsg = t('core', 'Not supported!');
		} else if (/Mac/i.test(navigator.userAgent)) {
			actionMsg = t('core', 'Press ⌘-C to copy.');
		} else {
			actionMsg = t('core', 'Press Ctrl-C to copy.');
		}

		$input.tooltip('hide')
			.attr('data-original-title', actionMsg)
			.tooltip('fixTitle')
			.tooltip({placement: 'bottom', trigger: 'manual'})
			.tooltip('show');
		_.delay(function () {
			$input.tooltip('hide');
			if (OC.Share.Social.Collection.size() === 0) {
				$input.attr('data-original-title', t('core', 'Copy'))
					.tooltip('fixTitle');
			} else {
				$input.tooltip("destroy");
			}
		}, 3000);
	});
	// count how many times in each date
	updateBest();

	if ($('#app-content').hasClass('maybeallowed')) {
		maybeAllowed = true;
	}

	if (window.innerWidth > 1024) {
		OC.Apps.showAppSidebar();
	}

	// Temporary hack - Check if we have Nextcloud or ownCloud with an anonymous user
	var hideAvatars = false;
	if (!document.getElementById('nextcloud')) {
		if (OC.currentUser === '') {
			hideAvatars = true;
		}
	}

	$('.delete-poll').click(function () {
		deletePoll(this);
	});

	$('#switchDetails').click(function () {
		switchSidebar();
	});

	$('#closeDetails').click(function () {
		OC.Apps.hideAppSidebar();
	});

	$('.avatar').each(function (i, obj) {
		updateAvatar(obj);
	});

	$('.vote.time').each(function () {
		var extendedDate = new Date($(this).attr('data-value-utc').replace(/ /g,'T')+'Z'); //Fix display in Safari and IE

		$(this).find('.month').text(extendedDate.toLocaleString(window.navigator.language, {month: 'short'}));
		$(this).find('.day').text(extendedDate.toLocaleString(window.navigator.language, {day: 'numeric'}));
		$(this).find('.dayow').text(extendedDate.toLocaleString(window.navigator.language, {weekday: 'short'}));
		$(this).find('.time').text(extendedDate.toLocaleTimeString(window.navigator.language, {hour: 'numeric', minute:'2-digit', timeZoneName:'short'}));

	});

	$('#submit_finish_vote').click(function () {
		$(this).prop("disabled", true);
		var form = document.finish_vote;
		var ac = document.getElementById('user_name');
		if (ac !== null) {
			if (ac.value.length >= 3) {
				form.elements.userId.value = ac.value;
			} else {
				alert(t('polls', 'You are not registered.\nPlease enter your name to vote\n(at least 3 characters).'));
				$(this).prop("disabled", false);
				return;
			}
		}
		var check_notif = document.getElementById('check_notif');
		var newUserOptions = [], newUserAnswers = [];
		$('.poll-cell.active').each(function () {
			if($(this).hasClass('no')) {
				newUserAnswers.push('no');
			} else if ($(this).hasClass('yes')) {
				newUserAnswers.push('yes');
			} else if($(this).hasClass('maybe')) {
				newUserAnswers.push('maybe');
			} else {
				newUserAnswers.push('no');
			}
			if (isNaN($(this).attr('data-value'))) {
				newUserOptions.push($(this).attr('data-value'));
			} else {
				newUserOptions.push(parseInt($(this).attr('data-value')));
			}
		});
		form.elements.options.value = JSON.stringify(newUserOptions);
		form.elements.answers.value = JSON.stringify(newUserAnswers);
		form.elements.receiveNotifications.value = (check_notif && check_notif.checked) ? 'true' : 'false';
		form.elements.changed.value = valuesChanged ? 'true' : 'false';
		form.submit();
	});

	$('#submit_send_comment').click(function (e) {
		e.preventDefault();
		var form = document.send_comment;
		var ac = document.getElementById('user_name_comm');
		if (ac !== null) {
			if(ac.value.length >= 3) {
				form.elements.userId.value = ac.value;
			} else {
				alert(t('polls', 'You are not registered.\nPlease enter your name to vote\n(at least 3 characters).'));
				return;
			}
		}
		var comment = document.getElementById('commentBox');
		if(comment.textContent.trim().length <= 0) {
			alert(t('polls', 'Please add some text to your comment before submitting it.'));
			return;
		}
		var data = {
			pollId: form.elements.pollId.value,
			userId: form.elements.userId.value,
			commentBox: comment.textContent.trim()
		};
		$('.new-comment .icon-loading-small').show();
		$.post(form.action, data, function (data) {
			$('#no-comments').after(
<<<<<<< HEAD
						'<li class="comment flex-column"> ' +
							'<div class="authorRow user-cell flex-row"> ' +
							'<div class="avatar missing" title="' + data.userId + '"></div> ' +
							'<div class="author">' + data.displayName + '</div>' +
							'<div class="date has-tooltip live-relative-timestamp datespan" data-timestamp="' + data.timeStamp + '" title="' + data.date + '">' + data.relativeNow + '</div>' +
							'</div>' +
							'<div class="message wordwrap comment-content">' + data.comment + '</div>' +
							'</li>');

=======
				'<li class="comment flex-column"> ' +
				'<div class="authorRow user-cell flex-row"> ' +
				'<div class="avatar missing" title="' + data.userId + '"></div> ' +
				'<div class="author">' + data.displayName + '</div>' +
				'<div class="date has-tooltip live-relative-timestamp datespan" data-timestamp="' + data.timeStamp + '" title="' + data.date + '">' + data.relativeNow + '</div>' +
				'</div>' +
				'<div class="message wordwrap comment-content">' + data.comment + '</div>' +
				'</li>'
			);
>>>>>>> 62372a73

			if (!$('#no-comments').hasClass('hidden')) {
				$('#no-comments').addClass('hidden');
			}

			$('.new-comment .message').text('').focus();
			$('.new-comment .icon-loading-small').hide();

			$('.avatar.missing').each(function (i, obj) {
				// oC hack
				if (!hideAvatars) {
					$(obj).avatar(obj.title, 32);
				} else {
					$(obj).imageplaceholder(obj.title);
				}
				$(obj).removeClass('missing');
			});

			updateCommentsCount();
		}).error(function () {
			alert(t('polls', 'An error occurred, your comment was not posted.'));
			$('.new-comment .icon-loading-small').hide();
		});
	});

	$('.share input').click(function () {
		$(this).select();
	});

	$('.has-tooltip').tooltip();
	$('.has-tooltip-bottom').tooltip({placement:'bottom'});
	updateCounters();

});

$('#commentBox').keyup(function () {
	var $message = $('#commentBox');
	if(!$message.text().trim().length) {
		$message.empty();
	}
});

$(document).on('click', '.toggle-cell, .poll-cell.active', function () {
	valuesChanged = true;
	var $nextClass = '';
	var $toggleAllClasses = '';

	if ($(this).hasClass('yes')) {
		$nextClass = 'no';
		$toggleAllClasses= 'yes';
	} else if($(this).hasClass('no')) {
		if (maybeAllowed) {
			$nextClass = 'maybe';
		} else {
			$nextClass = 'yes';
		}
		$toggleAllClasses= 'no';
	} else if($(this).hasClass('maybe')) {
		$nextClass = 'yes';
		$toggleAllClasses= 'maybe';
	} else {
		$nextClass = 'yes';
		$toggleAllClasses= 'maybe';
	}

	$(this).removeClass('yes no maybe unvoted icon-no icon-yes icon-maybe');
	$(this).addClass($nextClass);
	$(this).addClass('icon-' + $nextClass);

	if ($(this).hasClass('toggle-cell')) {
		$('.poll-cell.active').removeClass('yes no maybe unvoted icon-no icon-yes icon-maybe');
		$('.poll-cell.active').addClass($toggleAllClasses);
		$('.poll-cell.active').addClass('icon-' + $toggleAllClasses);
	}
	updateCounters();
});<|MERGE_RESOLUTION|>--- conflicted
+++ resolved
@@ -220,17 +220,6 @@
 		$('.new-comment .icon-loading-small').show();
 		$.post(form.action, data, function (data) {
 			$('#no-comments').after(
-<<<<<<< HEAD
-						'<li class="comment flex-column"> ' +
-							'<div class="authorRow user-cell flex-row"> ' +
-							'<div class="avatar missing" title="' + data.userId + '"></div> ' +
-							'<div class="author">' + data.displayName + '</div>' +
-							'<div class="date has-tooltip live-relative-timestamp datespan" data-timestamp="' + data.timeStamp + '" title="' + data.date + '">' + data.relativeNow + '</div>' +
-							'</div>' +
-							'<div class="message wordwrap comment-content">' + data.comment + '</div>' +
-							'</li>');
-
-=======
 				'<li class="comment flex-column"> ' +
 				'<div class="authorRow user-cell flex-row"> ' +
 				'<div class="avatar missing" title="' + data.userId + '"></div> ' +
@@ -240,7 +229,6 @@
 				'<div class="message wordwrap comment-content">' + data.comment + '</div>' +
 				'</li>'
 			);
->>>>>>> 62372a73
 
 			if (!$('#no-comments').hasClass('hidden')) {
 				$('#no-comments').addClass('hidden');
