--- conflicted
+++ resolved
@@ -1,8 +1,7 @@
 # Changelog
 All notable changes to this project will be documented in this file.
 
-<<<<<<< HEAD
-## [1.0.0] - tbd 
+## [1.0.0] - tbd
 
  - huge update of polls
  - completely rewritten as a vue app
@@ -13,11 +12,6 @@
 ## [0.10.4] - 2019-11-27
 
   - Nextcloud 17
-=======
-## [0.10.4] - [tbd]
-
-  - Nextcloud 17 compatibility
->>>>>>> e9cc6346
 
 ## [0.10.2] - 2019-03-13
 
