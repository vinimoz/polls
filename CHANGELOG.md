# Changelog
All notable changes to this project will be documented in this file.
##
## [6.0.0] - tbd
### Changes
 - Only Nextcloud 28 and up

<<<<<<< HEAD
### Fixes
 - Anonymize poll proposal owner in case of hidden results
=======
## [5.4.2] - 2023-11-11
### Fixes
 - Fixed table definition
>>>>>>> 70e9ffa1

## [5.4.1] - 2023-10-31
### Fixes
 - Fixed 7 ERROR: column reference "poll_id" is ambiguous

## [5.4.0] - 2023-10-28
### Fixes
 - Fixed granting admin rights to shares
 - Fixed a bug which  prevented poll exports
 - Fixed a visually bug when using Nextcloud's Dark Mode
 - Fixed result reporting about sent and failed confirmation mails
### New
 - Reveal hidden voters if hidden in case of performance concerns
 - Support better readability of vote page
 - Added locking of shares
 - Shares can now be locked which works as a read only share mechanism. Locked shares can still enter the poll, but every interaction (voting and commenting) is disabled.
 - Deletion of locked shares deletes the users votes as well
 - Moved request for option proposals to a card on top of the vote page
 - Moved CTA for confirmation mails to card on top of the vote page
 - Added a card with a more prominent hint for closed polls
 - Changed user flow on public registration. When entering a public poll, the registration dialog does not pop up automatically anymore. A CTA has been added to open the registration
 - Slighly changed vote colors by adopting the cores color scheme
### Changes
 - Improved username check for public polls with a large number of groups in the backend

## [5.3.2] - 2023-09-11
### Fixes
 - Fix migration error ("poll_option_hash" is NotNull)

## [5.3.1] - 2023-09-09
### Fixes
 - Fix creating public shares

## [5.3.0] - 2023-09-06
### New
 - Add label to public shares
 - Send all unsent invitations to a poll with one click (resolves contact groups and circles too)
### Fixes
 - Fix API calls
 - Deleting comments in public polls was broken
### Changes
 - Refactorings and code maintenance
 - dependency updates

## [5.2.0] - 2023-07-15
### Fixes
 - Fix date shifting and sequences when crossing daylight saving change
 - Bring back notifications
 - fix notification subscription
 - Eliminate preferences error logging on first time usage
### Changes
 - Set default view to table layout even for text polls, list layout is still the default layout when in mobile mode

## [5.1.0] - 2023-06-27
### Changes
 - Added user option to remove outdated polls from th "Relevant" list
 - Added alternative vote page design as beta option
### Fixes
 - Poll export broken under some circumstances
 - Fixed repair steps
 - Added a workaround and debugging logs regarding LDAP
 - Fixed conflict detection for poll options against user's calendar
 - PostgeSQL Compatibility
### Misc
- support PHP 8.2
- Replace dropdown elements (NcSelect over NcMultiSelect)
- Replace vue-richtext by NcRichText
- minor updates caused by depencies

## [5.0.5] - 2023-05-07
### Fix
 - show unprocessed share invitations
 - fix bulk adding of options
 - fixed update problems
### Changes
 - change warning design (use NcNoteCard)
 - Support NC 27

# [5.0.4] - 2023-04-25
### Fix
 - Ensure duplicate removal after migration and in repair command
 - Fix notification exception for nullish log entries (fix was not pushed to 5.0.3)

## [5.0.3] - 2023-04-20
### Fix
 - Fix notification exception for nullish log entries

## [5.0.2] - 2023-04-17
### Fix
 - Fix crash with shares which have nullish mail addresses

## [5.0.1] - 2023-04-13
### Fix
 - Polls cannot be edited when user has no mail address
 
## [5.0.0] - 2023-04-07
### New
 - Added qr code for public shares
### Changes
 - PHP 8.0 as minimum requirement
 - Shorten public tokens to 8 characters (lower and upper characters and digits) 

## [4.1.8] - 2023-03-03
### Fix
 - Fix Error on poll creation `General error: 1364 The field 'description' has no default value.`

## [4.1.7] - 2023-03-02
### Fix
 - Fix invitation mails for guest users

## [4.1.6] - 2023-02-27
### Fix
 - Removed trailing comma in rebuild command## [4.1.5] - 2023-02-25
### Fix
 - Fix disappeared option add button after change in the nextcloud-vue lib
 ### Changes
 - Changed option owner column to notnull

## [4.1.4] - 2023-02-23
### Fix
 - Fix infinite updates call, if no polling type for watches were set (avoid server spamming) (v4.1.3)
 - Fix migrations and repair steps (v4.1.3)
 - Fix MySQL error 1071 Specified key was too long;
 ### changes
 - Change default of life update mechanism to manual updates instead of long polling (v4.1.3)
 - Added Nextcloud 26

## [4.1.2] - 2023-01-23
### Fix
 - Invitations are not send out if poll has no description (fix 2)

## [4.1.1] - 2023-01-19
### Fix
 - Invitations are not send out if poll has no description

## [4.1.0] - 2023-01-17
### New
- Added a dashboard widget for relevant polls
- Improved registration dialog for public polls
- Small design change to vote page according to new nextcloud design
### Fix
 - Reset own votes as a logged in user without admin rights
 - Error was thrown, when a owner of an option was null
 - Deleted shares prevented poll export and
 - avoid timestamp overflow for dates greater than 01-19-2038
 - Increase length of option texts from 256 to 1024 characters
 - fix access validation checks
 - avoid timestamp overflow with dates past 2038/01/19 (Timestamp 2147483647)
### Misc
- Refactoring of API requests to a central http API
- Refactoring and fixes to background watcher
- Accelerated installation and updates

## [4.0.0] - 2022-10-13
### New
- Support Nextcloud version 25
### Misc
- Experimental designs have been removed

## [3.8.4] - 2022-12-18
### Fix
 - Reset own votes as a logged in user without admin rights
 - Error was thrown, when a owner of an option was null

## [3.8.3] - 2022-10-24
### Fix
 - Fix poll export containing participants with deleted shares

## [3.8.2] - 2022-09-27
### Fix
 - fix a bug, which prevents voting in a public vote, when comments are disabled.
 - suppress annoying error log entries with PHP 8.1

## [3.8.0] - 2022-09-18
### New
- Support Nextcloud version 22 - 24
- Convert links in comments to clickable links
- Allow public users to logout from a poll, when logged in via cookie
- Allow public users to change their name after registration to a public poll
- Allow bulk poll ownership transfer for admins
- Added option to send mails about confirmed options

### Fix
 - Unsubscribing from a public poll was not possible
 - Use display name for avatar of the current public user instead of user id
 - Fix export, if owner did not vote in the poll
 - Fix adding option, when not admin (bulk operation)
 
## [3.7.0] - 2022-06-24
### New
- User setting for conflict check (hours before and after an option to search for conflicts)
- Add admin option to prevent email address exposing of internal users

### Fix
- Poll export, if the owner did not vote
- Poll export was broken, when certain characters were present in the poll title
- Handling of recurring calendar events (NC24)
- Removed error message in log triggered from user search when adding share
- Fixed calendar conflict search for recurring events (NC24)
- Personal public shares got intinite redirected

### Misc
- Switch to new calendar API (NC24)
- repaces icons with material design icons
- generate a unique user id for public users
- Less noise in the registration dialog

## [3.7.0-beta5] - 2022-06-05
### Fix
- Translations
- legal links

### Changes
- Changed apperance of registration modal
- Improvement of InputDiv component

## [3.7.0-beta4] - 2022-05-29
### Fix
- Poll export was broken, when certain characters were present in the poll title
- Removed error message in log triggered from user search when adding share

### Misc
- Replaced icons with material design icons
- Generate a unique user id for public users

## [3.7.0-beta3] - 2022-05-06
### New
- User setting for conflict check (set hours before and after an option to search for conflicts)
### Fix
- Poll export, if the owner did not vote
- Calendar conflict check (NC24)
- Handling of recurring calendar events (NC24)

### Misc
- Switch to new calendar API (NC24)

## [3.7.0-beta2] - 2022-04-27
### Fix
- Fixed syntax error in class AppSettings

## [3.7.0-beta1] - 2022-04-27
### New
- #2392 - Add admin option to prevent email address exposing of internal users

## [3.6.1] - 2022-04-23
### New
- Compatibility to Nextcloud 24
- Renaming: **hidden polls** are now **private polls** and **public polls** are called **open polls** to distinguish them from **real public polls** via public links
- Added configuration options for admins to add legal terms to the public registration dialog and emails
- Added the possibility for admins to add a disclaimer text to generated emails
- Added email addresses for owner's poll export
- Allow email share adding using common email formats with name
- Input fields now support matching keyboards on mobiles
- Grouping comments for less noise
- Bulk import for text polls
- Save username of a public poll (using cookie)
- Changed icon set
- some more design changes

### Fixed
- Poll export to spreadsheeds was fixed if Poll title is longer than 31 characters
- Fix LDAP user search
- Poll list in admin page should not link to a poll
- Remove markup in text only emails

## [3.6.0-rc1] - 2022-04-16
### New
- #2367 - Allow email share adding using common email formats with name (#2375)
### Changes
- #2377 - Changed transitions on vote vlicks and add hover state
## [3.6.0-beta2] - 2022-04-13
### New
- #2373 - Add icon symbol for locked vote options 
- #2351 - Store username in a public poll to cookie

### Fixed
- #2374 - Avoid unnecessary error logs in activities
- #2369 - Fix missing icons after dep update
- #2357 - Fix styling bugs
- #misc - Fixed different translation errors

## [3.6.0-beta1] - 2022-04-02
### Changes
- #2255 - Rename "hidden" polls to "private" polls, "public" to "open" (#2289)
- #2328 - Migrate access strings to 'private' and 'open' (instead of 'hidden' and 'public')

### New
- #2261 - Added the option to add links to terms and private policy to public registration dialog
- #2260 - Added an option to add legal terms and a disclaimer to emails
- #2177 - Add email addresses to poll export (#2327)

### Fixed
- #1310 - Fix LDAP search (#2323)
- #2285 - Fixed poll export (#2286, #2287)
- #2312 - Fixed heights of modals after update of @nextcloud/vue@5
- #2306 - HTML Tags in plain Poll invitation (#2346)
- #2254 - Links in admin page could lead to non accessible poll (#2326)

### Misc
- #2283 - Added support for inputmode
- #2311 - Added support for material design icons to some components (#2329)
- #2332 - Replace deprecated String.prototype.substr()
- #2329 - Styling inpuDiv

## [3.5.4] - 2022-02-17
### Fixed
- #2276 - Deletion of NC users was broken through polls (#2279)
- #2270 - Translation error

## [3.5.3] - 2022-02-15
### Changed
- #2264 - add email address if valid search parameter (#2268)

### Fixed
- #2263 - Fixed user search (#2267)
- #2272 - Fixed poll export due to changed module export of xlsx

### Misc
- late translations delivery

## [3.5.2] - 2022-02-11
### Fixed
- #2248 - Adding options in text poll is not possible

## [3.5.1] - 2022-02-11
### Fixed
- #2246 - updated php minimum version in info.xml

## [3.5.0] - 2022-02-09
### New
- following new features are disabled by default per admin switch
    - Export polls (.xlsx, odt, .csv, .html)
    - Track activities
    - Combine multiple polls in one view (read only)
- Add polls to collections
- Linkify URLs and email addresses in text options
- New command `occ polls:db:recreate` for validating and fixing db structure

### Fixed
- It was possible to add option proposals, when not registered in public polls
- A deleted poll could cause repeating error logs on notifications
- fixed a migration error, when updating from rather old version

## [3.5.0-beta3] - 2022-02-01
- Code optimization and refactoring
- #2201 - Migration error (#2199, #2222)

### [3.5.0-beta2] - 2022-01-23
- [new] #950 - Allow join project / collection (#2194)
- [new] #2204 - Add `occ polls:db:recreate` for validating and fixing db structure

### [3.5.0-beta1] - 2022-01-18
- [new] #366 - Export poll (#1942, #2169)
- [new] #804 - Use activities (#2154)
- [new] #1986 - Combined view for date polls (#2175)
- [new] #2102 - Linkify options (#1709, #2190)
- [fix] #2147 - Adding proposals is possible without registering (#2163)
- [fix] #2133 - Notifications error with deleted polls(#2178)

## [3.4.2] - 2021-12-13
### New
- Added an indicator for shares, which indicates, if a share already voted or not
- Added an autoreminder
- Added a hint, if no one except the poll owner can access the poll
- Added an admin setting to change the updates polling behavior (Disabled, periodically or instant via long-polling)

### Changed
- Compatible with Nextcloud 21 - 23
- Share tab redesign
  - Moved the 'all users' access setting as switch to the shares list
  - Polls with access for all users are now automatically relevant for all users
  - Removed the settings to 'access all admins' edit rights (in favor for granting individual edit rights, introduced in Polls 3.2).
    An existing setting will still be valid and can be removed
  - Combine all shares into one list
  - Registration options for public polls are now configurable per public share.
    An existing setting from the poll configuration will be used as default

### Fixed
- Fixed auto archiver, to prevent to archive polls without an expiration date
- fix error when adding option #2126 (v3.4.1)
- fix missing anonymization of proposal owners in anonymous polls #2136 (v3.4.2)
- fix testing of email address constraints for public poll registration #2137 (v3.4.2)

## [3.4.0-beta1] - 2021-11-26
- [compatibility] - Compatible with Nextcloud 23
- [change] #2076 - Share tab redesign

## [3.4.0-alpha1] - 2021-11-02
- [new] #1305 - Added participation indicator in effective shares list (#2037)
- [new] #656 - Add autoreminder job (#2039)
- [change] #2038 - validate token in router and reroute before entering public page
- [fix] #2055 - do not archive polls without expiration automatically
- [change] #2029 - Configure update polling (#2060)

## [3.3.0] - 2021-10-10
- Added email addresses to external shares in the shares tab for the owner
- Adopt dashboard design in personal app settings and improved individual styling (still experimental)
- Fixed calculation of full day events, which could break the display on daylight changing days

## [3.3.0-rc1] - 2021-10-03
- [new] #1943 - Show email address in share list external users (#2001)
- [fix] #1981 - Changed calculation of full day events (#2004)
- [new] #1985 - Adopt dashboard design (still experimental)
- dependency updates, refactoring and code maintenance

## [3.2.0] - 2021-09-19
- Poll administration can now be delegated to invited users
- New admin section for polls (/settings/admin/polls-admin)
  - Disable login option in registration screen of public polls
  - Auto archive closed polls after configured days
  - Restrict poll creation to groups
  - Restrict public poll creation to groups
  - Restrict creation of polls with all users access to groups

## [3.2.0-rc2] - 2021-09-14
- [fix] #1958 - Fix DB setting for oracle
- [fix] #1958 - App failed, if app config was not set
- [new] #1960 - Delegate poll administration to invitees (#1095)

## [3.2.0-rc1] - 2021-09-12
- [new] #1948 - configure email registration in public polls (#1419, #1728)
- [new] #1950 - allow users to reset their votes (#1578)
- [fix] #1937 - User search broke, when a user has no mail address configured
- [change] #1953 - remove three character validation for public user names (#1952)

### New admin section
- [new] #1919 - Admin section for polls
- [new] #1936 - [Admin] disable login option in public polls (#1518)
- [new] #1938 - [Admin] auto archive closed polls (#526)
- [new] #1106 - [Admin] Restrict poll creation to groups
- [new] #481  - [Admin] Restrict public poll creation to groups
- [new] #658  - [Admin] Restrict creation of polls for all users to groups

## [3.1.0] - 2021-08-21
- GUI optimizations
- Hide internal user IDs in public polls
- Fixed migration error
- Fixed registration dialog on mobiles
- Fixed width of share icons
- some minor fixes

## [3.1.0-rc1] - 2021-08-16
## Only available for Nextcloud 21/22
- [ui] #1831 - visual fixes to polls list
- [ui] #1891 - Updated vote view
- [fix] #1858 - migration error when updating from version prior to 1.8 (#1867)
- [fix] #1855 - scrolling in registration dialog on mobiles (#1860)
- [fix] #1854 - share items could be too wide, with long user names (#1859)
- [change] #1828 - hide internal user ids in public polls
- some more minor fixes, optimizations and refactoring

All changes: https://github.com/nextcloud/polls/issues?q=is%3Aclosed+milestone%3A3.1


## [3.0.0] - 2021-07-11
## This mainly a compatibility update to Nextcloud 22 and 21
### new Features/changes
- reduced undelete time from 7 to 4 seconds
- Deleted polls are now archived polls
- Optimizations to the date picker
- Change checkboxes to a switch style
- added some infos to the information button
- Added a configurable threshold to hide other users' votes:
  If too many voting cells are generated, the js performance can break down and lead to a long js runtime. The per user threshold defaults to 1000 cells to display. This needs further optimization for a good UX.

### A lot of optimizations under the hood
- Using more server side events
- removing orphaned assets
- new migration offset
- compatibility to Circles 22
- load some components asynchronously
- load navigation and sidebar asynchronously via router
- Allow larger usernames and displaynames
- remove DBAL dependency for Nextcloud 22
- remove group shares, if group is deleted from Nextcloud

### Fixes
- Avoid sending mails to disabled users

All changes: https://github.com/nextcloud/polls/issues?q=milestone%3A3.0+

## [3.0.0-rc.3] - 2021-07-08
## Only available for Nextcloud 21/22
- [fix] #1815 - Keep DBAL Exceptions for NC21 compatibility
- [fix] #1814 - fix comments' timestamp info

## [3.0.0-rc.2] - 2021-07-05
## Only available for Nextcloud 21/22
- [fix] #1807 - Wrong version schema used (2.0.4 was offered as update)
- [fix] #1808 - delete invalid database column
- [fix] #1808 - fixed notifier

## [3.0.0-rc.1] - 2021-07-02
## Only available for Nextcloud 21/22
- [compatibility] Compatible to Nextcloud 22
- [fix]  #1690 - Hide vote table, if too many cells are predicted
- [fix] #1707 - Do not preselect 1.Jan 1970 on range selection in date-picker
- [fix] #1724 - Do not send mails to disabled users (#1751)
- [fix] #1789 - Compatibility to new Circles implementation in NC22
- [ux] #1489 - Show Result count also in list view
- [ux] #1711 - remove ordinal suffix/prefix from date display (#1748)
- [ux] #1757 - rename "Deleted polls" to "Archive"
- [design] #1776 - Change checkboxes to switch layout with new @nextcloud/vue
- [enhancement] #1637 - Remove deleted groups from shares via event
- [enhancement] #1788 - Raise field length for user ids and usernames (#1797)
- [enhancement] #1691 - Optimizations in date-picker
- [refactoring] #1637 - replace Doctrine\DBAL\ with OCP\DB
- [refactoring] #1644 - control table changes via events
- [refactoring] #1698 - Pack migrations
- [refactoring] #1745 - Remove unused images
- [refactoring] #1791 - Load components asynchronously, if not always used

## [2.0.6 - release] - 2021-07-06
## Only available for Nextcloud 20/21
- [fix] #1811 - fix repair step at NC20

## [2.0.5 - release] - 2021-07-01
## Only available for Nextcloud 20/21
- [fix] #1774 - PHP 7.2 compatibility
- [fix] #1781 - Skip repair steps on initial install
- [fix] #1792 - check for existence of duration column before vote fix

## [2.0.4 - release] - 2021-06-22
## Only available for Nextcloud 20/21
- [fix] #1770 - Silently ignore UniqueConstraintViolationException while migrating voteOptionTexts

## [2.0.3 - release] - 2021-06-21
## Only available for Nextcloud 20/21
- [fix] #1749 - Poll answers are not shown anymore after upgrade to 2.0 (#1762)
- [fix] #1762 - Options with a time 00:00 are displayed without time information

## [2.0.2 - release] - 2021-06-11
## Only available for Nextcloud 20/21
### Bugfix release in order to fix the problems, which came from the update to version 2.0
- [fix] #1723 - prevent to run in migration error upon server update

### [1.9.7] - 2021-06-11
## Only available for Nextcloud 19
### Bugfix release in order to fix the problems, which came from the update from version 1.8 to 1.9
- [fix] #1723 - prevent to run in migration error upon server update

## [1.9.4 - release] - 2021-06-04
### new Features
- Fixed print layout
- Date picker optimizations in date polls (adding date option)
- One click deleting items now has a delay, which can be aborted (users, options, comments and shares)
- Added feedback notification, when vote is saved
- Allow participants adding option proposals
- Remove polls of deleted users and remove all of their user informations
- Render markup description in invitation mail
- Added option to delete vote instead "no" vote
- Added a janitor job to delete obsolete database entries (affects log and watch tables)
- Added CLI commands for adding shares to poll via command line
- Added statistical information to the poll information

### Fixes
- Error saving username on public polls when mail sending failed
- First day of week was wrong in datepicker
- adding parameters to API

… and more minor fixes and optimizations

## [1.9.3 - beta4] - 2021-06-02
### Changes and fixes
- [fix] #1686 - Fixing a print issue, when printing in list layout

## [1.9.2 - beta3] - 2021-05-31
### Changes and fixes
- [fix] #1560 - First day of week is wrong in date picker (#1674)
- [fix] #1661 - Disallow proposals on closed polls
- [enhancement] #587 - Allow URL-Parameters for username and email address in public share (#1673)
- [enhancement] #1625 - Avoid caching of get requests upon some server configuration (#1663)
- [enhancement] #1676 - Add vote and option statistics to poll information

## [1.9.1 - beta2] - 2021-05-28
### Changes and fixes
- [fix] #1652 - Error saving username on public polls (#1567)
- [fix] #1658 - Migration error (Option owner 'disallow') (#1659) [Affects only beta1]
- [enhancement] #1653 - Show sharee's name and email address after invitation sent (error/success) (#1657)
- [enhancement] #1650 - Added poll information details

## [1.9.0 - beta1] - 2021-05-22
### Changes and fixes
- [enhancement] #496 - Added possibility to allow participants proposing more options (#1570, #1127, #1495, #1554)
- [enhancement] #1490 - Delete all user information, if user is removed from Nextcloud
- [enhancement] #1632 - Render description from markup in invitation mails
- [enhancement] #1627 - Add option for deleting votes if switched to 'no'
- [enhancement] #1587 - Added janitor job to tidy database tables
- [enhancement] #1516 - Added CLI commands for share management
- [enhancement] #365  - Optimization of CSS for printing poll (#1567)
- [fix] #1572 - Order in experimental settings (#1621)
- [UX] #1519 - Add visual feedback, when vote is saved
- [UX] #1506 - Date picker optimizations (#1543)
- [UX] #1620 - Deletion of users, options, comments and shares can be aborted
- [UX] #1556 - Adding toast notification after successful vote
- [refactor] #1499 - Internal structure of store and components

See also https://github.com/nextcloud/polls/milestone/34?closed=1

## [1.8.3] - 2021-04-12
### Changes and fixes
- [bug] #1544 - Fixed display of end day in options sidebar on options with day span

## [1.8.2] - 2021-04-10
### Changes and fixes
- [performance] #1517 - Performance optimizations for username check (#1532)

## [1.8.1] - 2021-03-20
### new Features
- Date options now have a duration (from/to)
- Date options can be chosen as whole day (no time)
- Added markdown support for poll description
- Poll option to hide booked up options from participants, when option limit is reached
- The poll owner can now delete all comments
- Watch for poll changes (realtime changes)

### Changes and fixes
- Subscription to current poll moved to user menu
- Public users can now change, add and remove their email addresses via user menu
- For poll owner: Copy participants email addresses has moved to new user menu
- Wording: use list and table layout instead of desktop and mobile
- Changed icons for Table and list view
- Move poll informations to icon bar (info icon)
- Change registration dialog layout and optimizations on mobiles
- Fix dark mode issue with confirmed options
- Fix uniqueContraintsException when shifting dates

### changes since 1.8.0 - beta1
- [refactor] #1487 - changed error handling in watchPolls
- [refactor] #1484 - some code maintenance
- [security] #1471 - prevent html in description (follow up to #1443)

 See also https://github.com/nextcloud/polls/milestone/33?closed=1

## [1.8.0 - beta1] - 2021-03-07
 - [ux] #1164 - Wording: use list and table layout instead of desktop and mobile (#1443)
 - [ux] #1430 - Move poll informations to icon bar (info icon) (#1443)
 - [ux] #1418 - Allow changing emailaddress in public polls (#1431)
 - [ux] #1401 - Change registration dialog layout (#1429)
 - [ux] #1400 - Optimizations for registration dialog on mobiles (#1429)
 - [enhancement] #325 - added markdown support for poll description (#1443)
 - [enhancement] #1449 - Added option to hide booked up options (related to option limits)
 - [enhancement] #201, #404, #492 - Allow date option with timespan (#1365)
 - [enhancement] #991 - Allow date options without time (#1365)
 - [enhancement] #999 - Allow poll owner to delete comments (#1399)
 - [enhancement] - #1367 - Immediately adopt changes from other users to the current poll
 - [fix] #1403 - Dark mode issue with confirmed options
 - [fix] #1374 - Fix uniqueContraintsException when shifting dates
 - [refactor] #1397 - Changed migrations
 - and some more fixes and refactoring

## [1.7.5 - bugfix release] - 2021-02-01
  - [fix] #1374 - fix uniqueContraintsException when shifting dates (backport)
  - [fix] #1380 - remove invalid shares before migration (backport)

## [1.7.4] - 2021-01-30
### new Features since 1.6.x
 - Send invitations via notification app
 - Reload current poll every 30 seconds for updates
 - Admin users can delete and takeover polls from other users via new admin section
 - Respect autocompletion limitations from share settings for users, group and circle searches
 - Limit number of participants per option
 - Limit number of votes per participant
 - Combine registration dialogs into one dialog for public polls
 - Show closed polls in the relevant list until four days after closing date
 - Changed display of expiration timespan in polls overview
 - Support dark mode and dark theme
 - Compatible with Nextcloud 21
 - Drop support for Nextcloud before 19

### Bugfixes since 1.6.x
 - Linebreaks in description were ignored
 - Avoid concurrent long term user searches with a big user base
 - Speed up poll overview, by avoiding unnecessary loading of polls, the user is not allowed to see
 - Avoid duplicates in different tables
 - Invalid string text in the email

 See also https://github.com/nextcloud/polls/milestone/31?closed=1

## [1.7.3 - RC1] - 2021-01-27
 - [enhancement] #1358 - show closed polls in the relevant list until four days after closing date
 - [enhancement] #1358 - add warning class to hints in the configuration
 - [fix] #1355 - fix migration
 - [fix] #1358 - detect conflicts after vote click, if limits are set and more than one user is voting
 - [fix] #1358 - menu in poll list was not clickable
 - [fix] #1357 - copy participants was broken
 - [dependencies] Updated dependencies
 - [dependencies] fix calendar popover (@nextcloud/vue@3.5.4)

## [1.7.2 - beta3] - 2021-01-17
 - [enhancement] #1338 - Support dark mode and dark theme
 - [fix] #1346 - user search broken
 - [fix] #1344 - prevent commenting, when entering public poll without registration  

## [1.7.1 - beta2] - 2021-01-12
 - [fix] #1325 - There are no spaces in the column name  
 - [fix] #1326 - Invalid string text in the email
 - [enhancement] #739 - Limit number of participants per option
 - [enhancement] #738 - Limit number of votes per participant (also #647, #624)
 - [dependencies] Updated dependencies
 - [refactoring] Mainly code maintenance and optimizations, bug fixes

## [1.7.0 - beta1] - 2021-01-02
 - [enhancement] #188 use notification app for invitations
 - [enhancement] #907 reload current poll every 30 seconds
 - [enhancement] #924 admin users can delete and takeover polls from other users via new admin section
 - [enhancement] #881 respect autocompletion limitations from share settings for users, group and circle searches
 - [gui] public polls - combine registration dialogs into one dialog
 - [gui] polls overview changed display of expiration timespan
 - [fix] #433, #856 avoid duplicates in different tables
 - [fix] #1252 - External user is not listed in admin's shares list
 - [fix] #1183 - Avoid concurrent long term user searches with a big user base
 - [fix] #1181 - Speed up poll overview, by avoiding unnecessary loading of polls, the user is not allowed to see

## [1.6.3] - 2020-11-23
  - [fix] #1252 External user is not listed in admin's shares list

## [1.6.2] - 2020-11-19
 - [fix] Subscription was missing for logged in users

## [1.6.1] - 2020-11-17
 - [fix] #1244 preferences write error
 - [fix] a few minor glitches and fixes

## [1.6.0 - RC1] - 2020-11-01
 - [fix] some design fixes
 - [fix] #1205 External users get internal link in notification mail
 - [enhancement] Configure calendars for calendar lookup
 - [enhancement] Change wording on hidden an public polls (#1158)
 - [enhancement] #1168 Preferences dialog (#1120)
 - [enhancement] #1156 Explicitly close poll (#1157)
 - [enhancement] #1153 Add share, if logged in user enters hidden poll via public link (#1169)
 - [enhancement] #204 Circles integration (#1128)
 - [refactor] Remove deprecated app.php (#1162)
 - [refactor] Separate assets
 - [deps] updated dependencies

 See also: https://github.com/nextcloud/polls/milestone/28?closed=1

## [1.5.7 - bugfix release] - 2020-10-25
 - [fix] #1190 #1191 explicit convert boolean values to intger to avoid db conflicts (another aproach)

## [1.5.6 - bugfix release] - 2020-10-23
 - [fix] #1190 #1191 explicit convert boolean values to intger to avoid db conflicts

## [1.5.5 - bugfix release] - 2020-10-20
 - [fix] #1137 delete comments in public polls
 - [fix] #1161 Routing after creation of poll was wrong
 - [fix] #1154 Shifting dates went wrong
 - [fix] #1163 Reordering text poll options did not work
 - [fix] #1170 A non-numeric value encountered
 - [deps] updated dependencies

## [1.5.4 - release] - 2020-10-02
 - adding missing translations
 - release blocking fixes

## [1.5.3 - RC3] - 2020-09-21
 - Added setting for defining default view for
 - text polls, defaults to mobile/list layout and
 - date polls, defaults to desktop/table layout #744
 - better UX for site users, which enter a poll via public link and could login #1096

## [1.5.2 - RC2] - 2020-09-15
 - fixing Translations
 - updated dependencies
 - minor fixes

## [1.5.1 - RC1] - 2020-09-08
 - Lookup calendars for conflict #1056 #747
 - convert URIs in description into clickable links #1067
 - added a poll to force poll appear under relevant polls navigation entry for all users #1072
 - move cloning of options to backend #1058
 - add user settings
 - some style fixes
 - updated dependencies
 - load app icons via url-loader

## [1.5.0 - beta1] - 2020-08-17
 - Drop support for Nextcloud 16
 - Stop immediatley sending of invitation mails after adding a share #1007 #935
 - Fix: Hide usernames in notification mail, if results in poll are hidden #990 #980
 - Adding a REST-API #966
 - Exclude disbled users from shares #1008 #997
 - Exclude mails to disabled users in group invitations #960
 - Fix with adding empty dates #961 #958
 - Changed misleading prompt for username in public polls #956 #938
 - Raised minute step to 5 minutes in datepicker #963 #957
 - Changed some icons #862
 - Added the ability to confirm options #939 #136
 - A lot of refactoring
 - Don't invite disabled users #997
 - add time zone info to date polls #1076


## [1.4.3] - 2020-05-03
 - fix #909
 - fix #910
 - add description to invitation mail #895
 - fixed safari bugs #770
 - added configuraton to hide the poll result #265
 - poll title to window title #318
 - updated timepicker and changed layout #889, #826
 - NC 19 compatibility
 - Delete a poll completly #801
 - Alignment in poll list #828
 - Anonymous poll not saved #829
 - wrong z-index on datepicker #830
 - Missing translations for Shift all date options #809
 - Pinned navigationItem "Deleted polls" #843
 - changed vote icons #844
 - Autofocus and cursor pointer #827
 - Button style #848
 - Remove Participants from vote #736
 - Add login link in public votes #857
 - fix date sorting #877
 - overwork navigation filters #865
 - added filter for expired polls #878
 - share poll via email #822
 - fix notification mail contains user names in anonymous polls #871
 - fix double loading of poll list #870
 - allow creating of option sequences for date polls #649
 - permanently delete polls #823
 - fix some design / UX improvements #841, #848, #884,

## [1.3.0] - 2020-02-16

 - Internal optimizations
 - In public poll ask for username in a modal
 - Allow site user to vote in hidden poll via public link (#779)
 - New option: Allow admins to edit poll
 - Prevent deleted poll from beeing called via public link (#773)
 - Present error page, when poll cannot be accessed (#772)
 - Allow site user to access hidden poll, when called via public link (#779)
 - Give permant access to votes, the user voted in
 - New filter: participated - Polls, where the user participated in
 - delete comments (#193)
 - Enter user name in public shared polls in a modal
 - fixed routing error in NC16 (#787)
 - load subscription on route change (#788)
 - show displayNames instead of userID (#715)
 - reorder vote options in text polls (#529)

## [1.1.6] - 2020-01-26

 - autoFocus poll title in creation dialog (#757)
 - only count current user, if he actually voted (#759)
 - redirect old public polls routes to new route (#761)
 - Avoid error on creating share (#763)
 - changing popovermenu to Actions (#594 and #754 )
 - updated design according to file lists
 - Sorting polls in poll list, default creation date desc (#559 and #717)
 - updated dependencies
 - 12-hour clock bug bug (#780)

## [1.0.0] - 2020-01-20

 - huge update of polls
 - completely rewritten as a vue app
 - vote, edit poll in one page
 - Instant persisting of votes and configuration
 - changed sharing

## [0.10.4] - 2019-11-27

  - Nextcloud 17

## [0.10.2] - 2019-03-13

  - #532 - cannot share poll (only share option)

## [0.10.1] - 2019-03-02

### Fixed

  - #528 - pull down on three-dot menu hidden for first participant

## [0.10.0] - 2019-02-24

### Added

  - main list page
    - rewrite as a vue app
    - Improved UI
  - ability to clone any poll and shift date options (#323, #245)
  - design updates to vote page
  - some more UI enhancements
  - Maybe option for a poll is configurable

### Fixed

  - #82  - "user_" / "group_" prefix
  - #206 - User name is prefixed with user_, + incorrect translation
  - #461 - Polls with expire date could not be created/edited
  - #478 - Send comment bug
  - #479 - Not possible to vote for none of the options
  - #498 - "Create Poll" button disabled after failed validation
  - #507 - Fix query params in eventmapper
  - #511 - No difference between hidden and open poll

## [0.9.5] - 2018-12-22

### Fixed

  - #457 - update to 0.9.4 failed for postgres database
  - #454 - Update to 0.9.3 failed for postgresql database

## [0.9.4] - 2018-12-18

### Fixed

  - #453 - Polls upgrade leads to NotNullConstraintViolationException
  - #454 - Update to 0.9.3 failed for postgresql database
  - #455 - Fix color variable name in list.scss

## [0.9.3] - 2018-12-18

### Fixed
  - Fix minor problem with migration

## [0.9.1] - 2018-12-11

### Added
  - create/edit page
    - rewrite as a vue app
    - Improved UI
	- Introduced new NC date time picker from vue-nextcloud
	- Introduced multiselect from vue-nextcloud
	- added option to allow "maybe" vote

  - vote page
	- made polls table scrollable
	- show new vote options after voting
    - open sidebar by default on wide screens
  - Users in the admin group should be able to edit polls (#386)

### Changed
  - Compatibility to NC 14 and 15
  - Introduced vue
  - Changing database theme
  - Polls is a Nextcloud only app now. If you wish to proceed developing the ownCloud version, make a fork from the `stable-0.8` branch.

### Fixed
 - 'Edit poll' did not work from poll's details view (#294)
 - Bug which makes voting impossible after edit
 - Write escapes option texts to db (#341)
 - display user's display name instead of user name (#402)
 - support for asynchronus operations (#371)
 - ... a lot more minor bugs

See https://github.com/nextcloud/polls/milestone/9?closed=1 for all changes and additions.

## [0.8.3] - 2018-08-30

### Added

### Changed

### Fixed
 - Display own participation in polls in list view

## [0.8.2] - 2018-08-25

### Added
 - Compatibility to NC 14 #360

### Changed

### Fixed
 - 'Edit poll' did not work from poll's details view #294
 - Reload of public polls with ownCloud 10 #344 #340 #283 #96

## [0.8.1] - 2018-01-19

### Added
 - Unit tests
 - App favicon
 - More languages

### Changed
 - New vote page design (responsive)
 - New comment design
 - A lot of clean up
 - removing header elements for public polls

### Fixed
 - Linebreak bug
 - Time picker bug (update to version 2.5.14, https://github.com/xdan/datetimepicker)
 - Server error, if poll does not exist
 - Several CSS fixes for NC 11 and oC 10

## [0.8.0] - 2017-10-13

### Changed
 - Big UI overhaul
 - Removed oC branding from email strings
 - Removed unnecessary files
 - A lot of code rework

### Fixed
 - Fix date display in IE and Safari (NaN)
 - Translations

## [0.7.3] - 2017-07-16

### Added
- French translations
- Nextcloud 12 compatibility

### Changed
- Removed some deprecated methods
- Hide usernames in extended anonymous polls

## [0.7.2] - 2016-10-27

### Added
- Search for users / groups in "Select..." access type (similar to sharing dialog) (thanks @scroom)
- Bump OC version to 9.1
- Anonymous comments / polls
- Allow comments for unregistered / not logged in users

### Fixed
- Correctly store text votes (thanks @jaeger-sb @joergmschulz)
- Preselection on edit poll page
- Current selected access type is now clickable
- Remove unused share manager

## [0.7.1] - 2016-06-05

### Added
- New UI (thanks @mcorteel)
- Search for users / groups (thanks @bodo1987)

### Fixed
- Several bug fixes
- Use correct timezone for date polls
- Link to poll
- Only display users / groups the user is member of (except admin) (thanks @bodo1987)

## [0.7.0] - 2016-03-18

### Added
- Show user avatars
- Toggle all switch
- Show login screen before error

### Fixed
- Not set expire would lead to 2.1.1970 as expire date
- Invalid characters in url hash
- Empty description in edit
- Many text poll fixes
- Notification checkbox fixes
- Blank page fixes on empty votes

## [0.6.9.1] - 2016-02-21

### Fixed
- Replaced placeholder images
- Minor fixes, including external votes

## [0.6.9] - 2016-02-20

### Added
- Edit polls

### Changed
- New minimal version set to 8.1

### Fixed
- Replaced deprecated methods
- Switched from raw php to controller
- Fixed several bugs
	- Edit poll access
	- Vote page layout<|MERGE_RESOLUTION|>--- conflicted
+++ resolved
@@ -4,15 +4,12 @@
 ## [6.0.0] - tbd
 ### Changes
  - Only Nextcloud 28 and up
-
-<<<<<<< HEAD
 ### Fixes
  - Anonymize poll proposal owner in case of hidden results
-=======
+
 ## [5.4.2] - 2023-11-11
 ### Fixes
  - Fixed table definition
->>>>>>> 70e9ffa1
 
 ## [5.4.1] - 2023-10-31
 ### Fixes
