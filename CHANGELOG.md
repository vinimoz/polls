# Changelog
All notable changes to this project will be documented in this file.
##
## [6.1.4] - tbd
### Fix
 - Fixing 404 error when using public share where the poll has hidden results
<<<<<<< HEAD
 - Partially fix email shares
=======
 - fix user name check for public participants

>>>>>>> cccac358
## [6.1.3] - 2024-02-21
### Fix
 - Fixing bug, when an internal user tries to enter a poll using a public share a second time
 - Fix error message of watchpoll, trying to access pollId 0
## [6.1.1] - 2024-02-16
### Changes
 - Consolidated migration to avoid double database validation
## [6.1.0] - 2024-02-16

#### This minor version contains a huge change in the internal user and Access management. 
This is a step further to a public poll creation. The next major version will be a long time necessary technical migration to the current Vue 3 framework. 

So this 6.x branch will get only bug fixes and compatibility updates. Any other featues are scheduled after the migration.

### Changes
 - Only Nextcloud 28 and up
 - Moved action buttons to action menu in sidebar lists of options and shares
 - rewritten internal user base
 - optimized access management
 - optimized privacy and anonymity in anonymous  and public polls
 ### New
 - Removed deletion timer of shares, options and comments with better undelete
 ### Fixes
 - Fix locked users, when registering with nextcloud user to a public poll
 - Fixed typo which caused unnecessary error logging
 - Fixed export of html files
 - Fixed non available action buttons of options in mobile view
 - Fixed calendar check
 - Fixed some minor activity issues
 - Fixed autoreminder could not be set
 - Fixed migration error which could cause data loss (when comming from 3.x)
 
## [6.0.1] - 2023-12-10
### Fixes
 - Some minor fixes regarding user apperances

## [6.0.0] - 2023-12-09
### Changes
 - Only Nextcloud 28 and up
### Fixes
 - Anonymize poll proposal owner in case of hidden results

## [5.4.2] - 2023-11-11
### Fixes
 - Fixed table definition

## [5.4.1] - 2023-10-31
### Fixes
 - Fixed 7 ERROR: column reference "poll_id" is ambiguous

## [5.4.0] - 2023-10-28
### Fixes
 - Fixed granting admin rights to shares
 - Fixed a bug which  prevented poll exports
 - Fixed a visually bug when using Nextcloud's Dark Mode
 - Fixed result reporting about sent and failed confirmation mails
### New
 - Reveal hidden voters if hidden in case of performance concerns
 - Support better readability of vote page
 - Added locking of shares
 - Shares can now be locked which works as a read only share mechanism. Locked shares can still enter the poll, but every interaction (voting and commenting) is disabled.
 - Deletion of locked shares deletes the users votes as well
 - Moved request for option proposals to a card on top of the vote page
 - Moved CTA for confirmation mails to card on top of the vote page
 - Added a card with a more prominent hint for closed polls
 - Changed user flow on public registration. When entering a public poll, the registration dialog does not pop up automatically anymore. A CTA has been added to open the registration
 - Slighly changed vote colors by adopting the cores color scheme
### Changes
 - Improved username check for public polls with a large number of groups in the backend

## [5.3.2] - 2023-09-11
### Fixes
 - Fix migration error ("poll_option_hash" is NotNull)

## [5.3.1] - 2023-09-09
### Fixes
 - Fix creating public shares

## [5.3.0] - 2023-09-06
### New
 - Add label to public shares
 - Send all unsent invitations to a poll with one click (resolves contact groups and circles too)
### Fixes
 - Fix API calls
 - Deleting comments in public polls was broken
### Changes
 - Refactorings and code maintenance
 - dependency updates

## [5.2.0] - 2023-07-15
### Fixes
 - Fix date shifting and sequences when crossing daylight saving change
 - Bring back notifications
 - fix notification subscription
 - Eliminate preferences error logging on first time usage
### Changes
 - Set default view to table layout even for text polls, list layout is still the default layout when in mobile mode

## [5.1.0] - 2023-06-27
### Changes
 - Added user option to remove outdated polls from th "Relevant" list
 - Added alternative vote page design as beta option
### Fixes
 - Poll export broken under some circumstances
 - Fixed repair steps
 - Added a workaround and debugging logs regarding LDAP
 - Fixed conflict detection for poll options against user's calendar
 - PostgeSQL Compatibility
### Misc
- support PHP 8.2
- Replace dropdown elements (NcSelect over NcMultiSelect)
- Replace vue-richtext by NcRichText
- minor updates caused by depencies

## [5.0.5] - 2023-05-07
### Fix
 - show unprocessed share invitations
 - fix bulk adding of options
 - fixed update problems
### Changes
 - change warning design (use NcNoteCard)
 - Support NC 27

# [5.0.4] - 2023-04-25
### Fix
 - Ensure duplicate removal after migration and in repair command
 - Fix notification exception for nullish log entries (fix was not pushed to 5.0.3)

## [5.0.3] - 2023-04-20
### Fix
 - Fix notification exception for nullish log entries

## [5.0.2] - 2023-04-17
### Fix
 - Fix crash with shares which have nullish mail addresses

## [5.0.1] - 2023-04-13
### Fix
 - Polls cannot be edited when user has no mail address
 
## [5.0.0] - 2023-04-07
### New
 - Added qr code for public shares
### Changes
 - PHP 8.0 as minimum requirement
 - Shorten public tokens to 8 characters (lower and upper characters and digits) 

## [4.1.8] - 2023-03-03
### Fix
 - Fix Error on poll creation `General error: 1364 The field 'description' has no default value.`

## [4.1.7] - 2023-03-02
### Fix
 - Fix invitation mails for guest users

## [4.1.6] - 2023-02-27
### Fix
 - Removed trailing comma in rebuild command## [4.1.5] - 2023-02-25
### Fix
 - Fix disappeared option add button after change in the nextcloud-vue lib
 ### Changes
 - Changed option owner column to notnull

## [4.1.4] - 2023-02-23
### Fix
 - Fix infinite updates call, if no polling type for watches were set (avoid server spamming) (v4.1.3)
 - Fix migrations and repair steps (v4.1.3)
 - Fix MySQL error 1071 Specified key was too long;
 ### changes
 - Change default of life update mechanism to manual updates instead of long polling (v4.1.3)
 - Added Nextcloud 26

## [4.1.2] - 2023-01-23
### Fix
 - Invitations are not send out if poll has no description (fix 2)

## [4.1.1] - 2023-01-19
### Fix
 - Invitations are not send out if poll has no description

## [4.1.0] - 2023-01-17
### New
- Added a dashboard widget for relevant polls
- Improved registration dialog for public polls
- Small design change to vote page according to new nextcloud design
### Fix
 - Reset own votes as a logged in user without admin rights
 - Error was thrown, when a owner of an option was null
 - Deleted shares prevented poll export and
 - avoid timestamp overflow for dates greater than 01-19-2038
 - Increase length of option texts from 256 to 1024 characters
 - fix access validation checks
 - avoid timestamp overflow with dates past 2038/01/19 (Timestamp 2147483647)
### Misc
- Refactoring of API requests to a central http API
- Refactoring and fixes to background watcher
- Accelerated installation and updates

## [4.0.0] - 2022-10-13
### New
- Support Nextcloud version 25
### Misc
- Experimental designs have been removed

## [3.8.4] - 2022-12-18
### Fix
 - Reset own votes as a logged in user without admin rights
 - Error was thrown, when a owner of an option was null

## [3.8.3] - 2022-10-24
### Fix
 - Fix poll export containing participants with deleted shares

## [3.8.2] - 2022-09-27
### Fix
 - fix a bug, which prevents voting in a public vote, when comments are disabled.
 - suppress annoying error log entries with PHP 8.1

## [3.8.0] - 2022-09-18
### New
- Support Nextcloud version 22 - 24
- Convert links in comments to clickable links
- Allow public users to logout from a poll, when logged in via cookie
- Allow public users to change their name after registration to a public poll
- Allow bulk poll ownership transfer for admins
- Added option to send mails about confirmed options

### Fix
 - Unsubscribing from a public poll was not possible
 - Use display name for avatar of the current public user instead of user id
 - Fix export, if owner did not vote in the poll
 - Fix adding option, when not admin (bulk operation)
 
## [3.7.0] - 2022-06-24
### New
- User setting for conflict check (hours before and after an option to search for conflicts)
- Add admin option to prevent email address exposing of internal users

### Fix
- Poll export, if the owner did not vote
- Poll export was broken, when certain characters were present in the poll title
- Handling of recurring calendar events (NC24)
- Removed error message in log triggered from user search when adding share
- Fixed calendar conflict search for recurring events (NC24)
- Personal public shares got intinite redirected

### Misc
- Switch to new calendar API (NC24)
- repaces icons with material design icons
- generate a unique user id for public users
- Less noise in the registration dialog

## [3.7.0-beta5] - 2022-06-05
### Fix
- Translations
- legal links

### Changes
- Changed apperance of registration modal
- Improvement of InputDiv component

## [3.7.0-beta4] - 2022-05-29
### Fix
- Poll export was broken, when certain characters were present in the poll title
- Removed error message in log triggered from user search when adding share

### Misc
- Replaced icons with material design icons
- Generate a unique user id for public users

## [3.7.0-beta3] - 2022-05-06
### New
- User setting for conflict check (set hours before and after an option to search for conflicts)
### Fix
- Poll export, if the owner did not vote
- Calendar conflict check (NC24)
- Handling of recurring calendar events (NC24)

### Misc
- Switch to new calendar API (NC24)

## [3.7.0-beta2] - 2022-04-27
### Fix
- Fixed syntax error in class AppSettings

## [3.7.0-beta1] - 2022-04-27
### New
- #2392 - Add admin option to prevent email address exposing of internal users

## [3.6.1] - 2022-04-23
### New
- Compatibility to Nextcloud 24
- Renaming: **hidden polls** are now **private polls** and **public polls** are called **open polls** to distinguish them from **real public polls** via public links
- Added configuration options for admins to add legal terms to the public registration dialog and emails
- Added the possibility for admins to add a disclaimer text to generated emails
- Added email addresses for owner's poll export
- Allow email share adding using common email formats with name
- Input fields now support matching keyboards on mobiles
- Grouping comments for less noise
- Bulk import for text polls
- Save username of a public poll (using cookie)
- Changed icon set
- some more design changes

### Fixed
- Poll export to spreadsheeds was fixed if Poll title is longer than 31 characters
- Fix LDAP user search
- Poll list in admin page should not link to a poll
- Remove markup in text only emails

## [3.6.0-rc1] - 2022-04-16
### New
- #2367 - Allow email share adding using common email formats with name (#2375)
### Changes
- #2377 - Changed transitions on vote vlicks and add hover state
## [3.6.0-beta2] - 2022-04-13
### New
- #2373 - Add icon symbol for locked vote options 
- #2351 - Store username in a public poll to cookie

### Fixed
- #2374 - Avoid unnecessary error logs in activities
- #2369 - Fix missing icons after dep update
- #2357 - Fix styling bugs
- #misc - Fixed different translation errors

## [3.6.0-beta1] - 2022-04-02
### Changes
- #2255 - Rename "hidden" polls to "private" polls, "public" to "open" (#2289)
- #2328 - Migrate access strings to 'private' and 'open' (instead of 'hidden' and 'public')

### New
- #2261 - Added the option to add links to terms and private policy to public registration dialog
- #2260 - Added an option to add legal terms and a disclaimer to emails
- #2177 - Add email addresses to poll export (#2327)

### Fixed
- #1310 - Fix LDAP search (#2323)
- #2285 - Fixed poll export (#2286, #2287)
- #2312 - Fixed heights of modals after update of @nextcloud/vue@5
- #2306 - HTML Tags in plain Poll invitation (#2346)
- #2254 - Links in admin page could lead to non accessible poll (#2326)

### Misc
- #2283 - Added support for inputmode
- #2311 - Added support for material design icons to some components (#2329)
- #2332 - Replace deprecated String.prototype.substr()
- #2329 - Styling inpuDiv

## [3.5.4] - 2022-02-17
### Fixed
- #2276 - Deletion of NC users was broken through polls (#2279)
- #2270 - Translation error

## [3.5.3] - 2022-02-15
### Changed
- #2264 - add email address if valid search parameter (#2268)

### Fixed
- #2263 - Fixed user search (#2267)
- #2272 - Fixed poll export due to changed module export of xlsx

### Misc
- late translations delivery

## [3.5.2] - 2022-02-11
### Fixed
- #2248 - Adding options in text poll is not possible

## [3.5.1] - 2022-02-11
### Fixed
- #2246 - updated php minimum version in info.xml

## [3.5.0] - 2022-02-09
### New
- following new features are disabled by default per admin switch
    - Export polls (.xlsx, odt, .csv, .html)
    - Track activities
    - Combine multiple polls in one view (read only)
- Add polls to collections
- Linkify URLs and email addresses in text options
- New command `occ polls:db:recreate` for validating and fixing db structure

### Fixed
- It was possible to add option proposals, when not registered in public polls
- A deleted poll could cause repeating error logs on notifications
- fixed a migration error, when updating from rather old version

## [3.5.0-beta3] - 2022-02-01
- Code optimization and refactoring
- #2201 - Migration error (#2199, #2222)

### [3.5.0-beta2] - 2022-01-23
- [new] #950 - Allow join project / collection (#2194)
- [new] #2204 - Add `occ polls:db:recreate` for validating and fixing db structure

### [3.5.0-beta1] - 2022-01-18
- [new] #366 - Export poll (#1942, #2169)
- [new] #804 - Use activities (#2154)
- [new] #1986 - Combined view for date polls (#2175)
- [new] #2102 - Linkify options (#1709, #2190)
- [fix] #2147 - Adding proposals is possible without registering (#2163)
- [fix] #2133 - Notifications error with deleted polls(#2178)

## [3.4.2] - 2021-12-13
### New
- Added an indicator for shares, which indicates, if a share already voted or not
- Added an autoreminder
- Added a hint, if no one except the poll owner can access the poll
- Added an admin setting to change the updates polling behavior (Disabled, periodically or instant via long-polling)

### Changed
- Compatible with Nextcloud 21 - 23
- Share tab redesign
  - Moved the 'all users' access setting as switch to the shares list
  - Polls with access for all users are now automatically relevant for all users
  - Removed the settings to 'access all admins' edit rights (in favor for granting individual edit rights, introduced in Polls 3.2).
    An existing setting will still be valid and can be removed
  - Combine all shares into one list
  - Registration options for public polls are now configurable per public share.
    An existing setting from the poll configuration will be used as default

### Fixed
- Fixed auto archiver, to prevent to archive polls without an expiration date
- fix error when adding option #2126 (v3.4.1)
- fix missing anonymization of proposal owners in anonymous polls #2136 (v3.4.2)
- fix testing of email address constraints for public poll registration #2137 (v3.4.2)

## [3.4.0-beta1] - 2021-11-26
- [compatibility] - Compatible with Nextcloud 23
- [change] #2076 - Share tab redesign

## [3.4.0-alpha1] - 2021-11-02
- [new] #1305 - Added participation indicator in effective shares list (#2037)
- [new] #656 - Add autoreminder job (#2039)
- [change] #2038 - validate token in router and reroute before entering public page
- [fix] #2055 - do not archive polls without expiration automatically
- [change] #2029 - Configure update polling (#2060)

## [3.3.0] - 2021-10-10
- Added email addresses to external shares in the shares tab for the owner
- Adopt dashboard design in personal app settings and improved individual styling (still experimental)
- Fixed calculation of full day events, which could break the display on daylight changing days

## [3.3.0-rc1] - 2021-10-03
- [new] #1943 - Show email address in share list external users (#2001)
- [fix] #1981 - Changed calculation of full day events (#2004)
- [new] #1985 - Adopt dashboard design (still experimental)
- dependency updates, refactoring and code maintenance

## [3.2.0] - 2021-09-19
- Poll administration can now be delegated to invited users
- New admin section for polls (/settings/admin/polls-admin)
  - Disable login option in registration screen of public polls
  - Auto archive closed polls after configured days
  - Restrict poll creation to groups
  - Restrict public poll creation to groups
  - Restrict creation of polls with all users access to groups

## [3.2.0-rc2] - 2021-09-14
- [fix] #1958 - Fix DB setting for oracle
- [fix] #1958 - App failed, if app config was not set
- [new] #1960 - Delegate poll administration to invitees (#1095)

## [3.2.0-rc1] - 2021-09-12
- [new] #1948 - configure email registration in public polls (#1419, #1728)
- [new] #1950 - allow users to reset their votes (#1578)
- [fix] #1937 - User search broke, when a user has no mail address configured
- [change] #1953 - remove three character validation for public user names (#1952)

### New admin section
- [new] #1919 - Admin section for polls
- [new] #1936 - [Admin] disable login option in public polls (#1518)
- [new] #1938 - [Admin] auto archive closed polls (#526)
- [new] #1106 - [Admin] Restrict poll creation to groups
- [new] #481  - [Admin] Restrict public poll creation to groups
- [new] #658  - [Admin] Restrict creation of polls for all users to groups

## [3.1.0] - 2021-08-21
- GUI optimizations
- Hide internal user IDs in public polls
- Fixed migration error
- Fixed registration dialog on mobiles
- Fixed width of share icons
- some minor fixes

## [3.1.0-rc1] - 2021-08-16
## Only available for Nextcloud 21/22
- [ui] #1831 - visual fixes to polls list
- [ui] #1891 - Updated vote view
- [fix] #1858 - migration error when updating from version prior to 1.8 (#1867)
- [fix] #1855 - scrolling in registration dialog on mobiles (#1860)
- [fix] #1854 - share items could be too wide, with long user names (#1859)
- [change] #1828 - hide internal user ids in public polls
- some more minor fixes, optimizations and refactoring

All changes: https://github.com/nextcloud/polls/issues?q=is%3Aclosed+milestone%3A3.1


## [3.0.0] - 2021-07-11
## This mainly a compatibility update to Nextcloud 22 and 21
### new Features/changes
- reduced undelete time from 7 to 4 seconds
- Deleted polls are now archived polls
- Optimizations to the date picker
- Change checkboxes to a switch style
- added some infos to the information button
- Added a configurable threshold to hide other users' votes:
  If too many voting cells are generated, the js performance can break down and lead to a long js runtime. The per user threshold defaults to 1000 cells to display. This needs further optimization for a good UX.

### A lot of optimizations under the hood
- Using more server side events
- removing orphaned assets
- new migration offset
- compatibility to Circles 22
- load some components asynchronously
- load navigation and sidebar asynchronously via router
- Allow larger usernames and displaynames
- remove DBAL dependency for Nextcloud 22
- remove group shares, if group is deleted from Nextcloud

### Fixes
- Avoid sending mails to disabled users

All changes: https://github.com/nextcloud/polls/issues?q=milestone%3A3.0+

## [3.0.0-rc.3] - 2021-07-08
## Only available for Nextcloud 21/22
- [fix] #1815 - Keep DBAL Exceptions for NC21 compatibility
- [fix] #1814 - fix comments' timestamp info

## [3.0.0-rc.2] - 2021-07-05
## Only available for Nextcloud 21/22
- [fix] #1807 - Wrong version schema used (2.0.4 was offered as update)
- [fix] #1808 - delete invalid database column
- [fix] #1808 - fixed notifier

## [3.0.0-rc.1] - 2021-07-02
## Only available for Nextcloud 21/22
- [compatibility] Compatible to Nextcloud 22
- [fix]  #1690 - Hide vote table, if too many cells are predicted
- [fix] #1707 - Do not preselect 1.Jan 1970 on range selection in date-picker
- [fix] #1724 - Do not send mails to disabled users (#1751)
- [fix] #1789 - Compatibility to new Circles implementation in NC22
- [ux] #1489 - Show Result count also in list view
- [ux] #1711 - remove ordinal suffix/prefix from date display (#1748)
- [ux] #1757 - rename "Deleted polls" to "Archive"
- [design] #1776 - Change checkboxes to switch layout with new @nextcloud/vue
- [enhancement] #1637 - Remove deleted groups from shares via event
- [enhancement] #1788 - Raise field length for user ids and usernames (#1797)
- [enhancement] #1691 - Optimizations in date-picker
- [refactoring] #1637 - replace Doctrine\DBAL\ with OCP\DB
- [refactoring] #1644 - control table changes via events
- [refactoring] #1698 - Pack migrations
- [refactoring] #1745 - Remove unused images
- [refactoring] #1791 - Load components asynchronously, if not always used

## [2.0.6 - release] - 2021-07-06
## Only available for Nextcloud 20/21
- [fix] #1811 - fix repair step at NC20

## [2.0.5 - release] - 2021-07-01
## Only available for Nextcloud 20/21
- [fix] #1774 - PHP 7.2 compatibility
- [fix] #1781 - Skip repair steps on initial install
- [fix] #1792 - check for existence of duration column before vote fix

## [2.0.4 - release] - 2021-06-22
## Only available for Nextcloud 20/21
- [fix] #1770 - Silently ignore UniqueConstraintViolationException while migrating voteOptionTexts

## [2.0.3 - release] - 2021-06-21
## Only available for Nextcloud 20/21
- [fix] #1749 - Poll answers are not shown anymore after upgrade to 2.0 (#1762)
- [fix] #1762 - Options with a time 00:00 are displayed without time information

## [2.0.2 - release] - 2021-06-11
## Only available for Nextcloud 20/21
### Bugfix release in order to fix the problems, which came from the update to version 2.0
- [fix] #1723 - prevent to run in migration error upon server update

### [1.9.7] - 2021-06-11
## Only available for Nextcloud 19
### Bugfix release in order to fix the problems, which came from the update from version 1.8 to 1.9
- [fix] #1723 - prevent to run in migration error upon server update

## [1.9.4 - release] - 2021-06-04
### new Features
- Fixed print layout
- Date picker optimizations in date polls (adding date option)
- One click deleting items now has a delay, which can be aborted (users, options, comments and shares)
- Added feedback notification, when vote is saved
- Allow participants adding option proposals
- Remove polls of deleted users and remove all of their user informations
- Render markup description in invitation mail
- Added option to delete vote instead "no" vote
- Added a janitor job to delete obsolete database entries (affects log and watch tables)
- Added CLI commands for adding shares to poll via command line
- Added statistical information to the poll information

### Fixes
- Error saving username on public polls when mail sending failed
- First day of week was wrong in datepicker
- adding parameters to API

… and more minor fixes and optimizations

## [1.9.3 - beta4] - 2021-06-02
### Changes and fixes
- [fix] #1686 - Fixing a print issue, when printing in list layout

## [1.9.2 - beta3] - 2021-05-31
### Changes and fixes
- [fix] #1560 - First day of week is wrong in date picker (#1674)
- [fix] #1661 - Disallow proposals on closed polls
- [enhancement] #587 - Allow URL-Parameters for username and email address in public share (#1673)
- [enhancement] #1625 - Avoid caching of get requests upon some server configuration (#1663)
- [enhancement] #1676 - Add vote and option statistics to poll information

## [1.9.1 - beta2] - 2021-05-28
### Changes and fixes
- [fix] #1652 - Error saving username on public polls (#1567)
- [fix] #1658 - Migration error (Option owner 'disallow') (#1659) [Affects only beta1]
- [enhancement] #1653 - Show sharee's name and email address after invitation sent (error/success) (#1657)
- [enhancement] #1650 - Added poll information details

## [1.9.0 - beta1] - 2021-05-22
### Changes and fixes
- [enhancement] #496 - Added possibility to allow participants proposing more options (#1570, #1127, #1495, #1554)
- [enhancement] #1490 - Delete all user information, if user is removed from Nextcloud
- [enhancement] #1632 - Render description from markup in invitation mails
- [enhancement] #1627 - Add option for deleting votes if switched to 'no'
- [enhancement] #1587 - Added janitor job to tidy database tables
- [enhancement] #1516 - Added CLI commands for share management
- [enhancement] #365  - Optimization of CSS for printing poll (#1567)
- [fix] #1572 - Order in experimental settings (#1621)
- [UX] #1519 - Add visual feedback, when vote is saved
- [UX] #1506 - Date picker optimizations (#1543)
- [UX] #1620 - Deletion of users, options, comments and shares can be aborted
- [UX] #1556 - Adding toast notification after successful vote
- [refactor] #1499 - Internal structure of store and components

See also https://github.com/nextcloud/polls/milestone/34?closed=1

## [1.8.3] - 2021-04-12
### Changes and fixes
- [bug] #1544 - Fixed display of end day in options sidebar on options with day span

## [1.8.2] - 2021-04-10
### Changes and fixes
- [performance] #1517 - Performance optimizations for username check (#1532)

## [1.8.1] - 2021-03-20
### new Features
- Date options now have a duration (from/to)
- Date options can be chosen as whole day (no time)
- Added markdown support for poll description
- Poll option to hide booked up options from participants, when option limit is reached
- The poll owner can now delete all comments
- Watch for poll changes (realtime changes)

### Changes and fixes
- Subscription to current poll moved to user menu
- Public users can now change, add and remove their email addresses via user menu
- For poll owner: Copy participants email addresses has moved to new user menu
- Wording: use list and table layout instead of desktop and mobile
- Changed icons for Table and list view
- Move poll informations to icon bar (info icon)
- Change registration dialog layout and optimizations on mobiles
- Fix dark mode issue with confirmed options
- Fix uniqueContraintsException when shifting dates

### changes since 1.8.0 - beta1
- [refactor] #1487 - changed error handling in watchPolls
- [refactor] #1484 - some code maintenance
- [security] #1471 - prevent html in description (follow up to #1443)

 See also https://github.com/nextcloud/polls/milestone/33?closed=1

## [1.8.0 - beta1] - 2021-03-07
 - [ux] #1164 - Wording: use list and table layout instead of desktop and mobile (#1443)
 - [ux] #1430 - Move poll informations to icon bar (info icon) (#1443)
 - [ux] #1418 - Allow changing emailaddress in public polls (#1431)
 - [ux] #1401 - Change registration dialog layout (#1429)
 - [ux] #1400 - Optimizations for registration dialog on mobiles (#1429)
 - [enhancement] #325 - added markdown support for poll description (#1443)
 - [enhancement] #1449 - Added option to hide booked up options (related to option limits)
 - [enhancement] #201, #404, #492 - Allow date option with timespan (#1365)
 - [enhancement] #991 - Allow date options without time (#1365)
 - [enhancement] #999 - Allow poll owner to delete comments (#1399)
 - [enhancement] - #1367 - Immediately adopt changes from other users to the current poll
 - [fix] #1403 - Dark mode issue with confirmed options
 - [fix] #1374 - Fix uniqueContraintsException when shifting dates
 - [refactor] #1397 - Changed migrations
 - and some more fixes and refactoring

## [1.7.5 - bugfix release] - 2021-02-01
  - [fix] #1374 - fix uniqueContraintsException when shifting dates (backport)
  - [fix] #1380 - remove invalid shares before migration (backport)

## [1.7.4] - 2021-01-30
### new Features since 1.6.x
 - Send invitations via notification app
 - Reload current poll every 30 seconds for updates
 - Admin users can delete and takeover polls from other users via new admin section
 - Respect autocompletion limitations from share settings for users, group and circle searches
 - Limit number of participants per option
 - Limit number of votes per participant
 - Combine registration dialogs into one dialog for public polls
 - Show closed polls in the relevant list until four days after closing date
 - Changed display of expiration timespan in polls overview
 - Support dark mode and dark theme
 - Compatible with Nextcloud 21
 - Drop support for Nextcloud before 19

### Bugfixes since 1.6.x
 - Linebreaks in description were ignored
 - Avoid concurrent long term user searches with a big user base
 - Speed up poll overview, by avoiding unnecessary loading of polls, the user is not allowed to see
 - Avoid duplicates in different tables
 - Invalid string text in the email

 See also https://github.com/nextcloud/polls/milestone/31?closed=1

## [1.7.3 - RC1] - 2021-01-27
 - [enhancement] #1358 - show closed polls in the relevant list until four days after closing date
 - [enhancement] #1358 - add warning class to hints in the configuration
 - [fix] #1355 - fix migration
 - [fix] #1358 - detect conflicts after vote click, if limits are set and more than one user is voting
 - [fix] #1358 - menu in poll list was not clickable
 - [fix] #1357 - copy participants was broken
 - [dependencies] Updated dependencies
 - [dependencies] fix calendar popover (@nextcloud/vue@3.5.4)

## [1.7.2 - beta3] - 2021-01-17
 - [enhancement] #1338 - Support dark mode and dark theme
 - [fix] #1346 - user search broken
 - [fix] #1344 - prevent commenting, when entering public poll without registration  

## [1.7.1 - beta2] - 2021-01-12
 - [fix] #1325 - There are no spaces in the column name  
 - [fix] #1326 - Invalid string text in the email
 - [enhancement] #739 - Limit number of participants per option
 - [enhancement] #738 - Limit number of votes per participant (also #647, #624)
 - [dependencies] Updated dependencies
 - [refactoring] Mainly code maintenance and optimizations, bug fixes

## [1.7.0 - beta1] - 2021-01-02
 - [enhancement] #188 use notification app for invitations
 - [enhancement] #907 reload current poll every 30 seconds
 - [enhancement] #924 admin users can delete and takeover polls from other users via new admin section
 - [enhancement] #881 respect autocompletion limitations from share settings for users, group and circle searches
 - [gui] public polls - combine registration dialogs into one dialog
 - [gui] polls overview changed display of expiration timespan
 - [fix] #433, #856 avoid duplicates in different tables
 - [fix] #1252 - External user is not listed in admin's shares list
 - [fix] #1183 - Avoid concurrent long term user searches with a big user base
 - [fix] #1181 - Speed up poll overview, by avoiding unnecessary loading of polls, the user is not allowed to see

## [1.6.3] - 2020-11-23
  - [fix] #1252 External user is not listed in admin's shares list

## [1.6.2] - 2020-11-19
 - [fix] Subscription was missing for logged in users

## [1.6.1] - 2020-11-17
 - [fix] #1244 preferences write error
 - [fix] a few minor glitches and fixes

## [1.6.0 - RC1] - 2020-11-01
 - [fix] some design fixes
 - [fix] #1205 External users get internal link in notification mail
 - [enhancement] Configure calendars for calendar lookup
 - [enhancement] Change wording on hidden an public polls (#1158)
 - [enhancement] #1168 Preferences dialog (#1120)
 - [enhancement] #1156 Explicitly close poll (#1157)
 - [enhancement] #1153 Add share, if logged in user enters hidden poll via public link (#1169)
 - [enhancement] #204 Circles integration (#1128)
 - [refactor] Remove deprecated app.php (#1162)
 - [refactor] Separate assets
 - [deps] updated dependencies

 See also: https://github.com/nextcloud/polls/milestone/28?closed=1

## [1.5.7 - bugfix release] - 2020-10-25
 - [fix] #1190 #1191 explicit convert boolean values to intger to avoid db conflicts (another aproach)

## [1.5.6 - bugfix release] - 2020-10-23
 - [fix] #1190 #1191 explicit convert boolean values to intger to avoid db conflicts

## [1.5.5 - bugfix release] - 2020-10-20
 - [fix] #1137 delete comments in public polls
 - [fix] #1161 Routing after creation of poll was wrong
 - [fix] #1154 Shifting dates went wrong
 - [fix] #1163 Reordering text poll options did not work
 - [fix] #1170 A non-numeric value encountered
 - [deps] updated dependencies

## [1.5.4 - release] - 2020-10-02
 - adding missing translations
 - release blocking fixes

## [1.5.3 - RC3] - 2020-09-21
 - Added setting for defining default view for
 - text polls, defaults to mobile/list layout and
 - date polls, defaults to desktop/table layout #744
 - better UX for site users, which enter a poll via public link and could login #1096

## [1.5.2 - RC2] - 2020-09-15
 - fixing Translations
 - updated dependencies
 - minor fixes

## [1.5.1 - RC1] - 2020-09-08
 - Lookup calendars for conflict #1056 #747
 - convert URIs in description into clickable links #1067
 - added a poll to force poll appear under relevant polls navigation entry for all users #1072
 - move cloning of options to backend #1058
 - add user settings
 - some style fixes
 - updated dependencies
 - load app icons via url-loader

## [1.5.0 - beta1] - 2020-08-17
 - Drop support for Nextcloud 16
 - Stop immediatley sending of invitation mails after adding a share #1007 #935
 - Fix: Hide usernames in notification mail, if results in poll are hidden #990 #980
 - Adding a REST-API #966
 - Exclude disbled users from shares #1008 #997
 - Exclude mails to disabled users in group invitations #960
 - Fix with adding empty dates #961 #958
 - Changed misleading prompt for username in public polls #956 #938
 - Raised minute step to 5 minutes in datepicker #963 #957
 - Changed some icons #862
 - Added the ability to confirm options #939 #136
 - A lot of refactoring
 - Don't invite disabled users #997
 - add time zone info to date polls #1076


## [1.4.3] - 2020-05-03
 - fix #909
 - fix #910
 - add description to invitation mail #895
 - fixed safari bugs #770
 - added configuraton to hide the poll result #265
 - poll title to window title #318
 - updated timepicker and changed layout #889, #826
 - NC 19 compatibility
 - Delete a poll completly #801
 - Alignment in poll list #828
 - Anonymous poll not saved #829
 - wrong z-index on datepicker #830
 - Missing translations for Shift all date options #809
 - Pinned navigationItem "Deleted polls" #843
 - changed vote icons #844
 - Autofocus and cursor pointer #827
 - Button style #848
 - Remove Participants from vote #736
 - Add login link in public votes #857
 - fix date sorting #877
 - overwork navigation filters #865
 - added filter for expired polls #878
 - share poll via email #822
 - fix notification mail contains user names in anonymous polls #871
 - fix double loading of poll list #870
 - allow creating of option sequences for date polls #649
 - permanently delete polls #823
 - fix some design / UX improvements #841, #848, #884,

## [1.3.0] - 2020-02-16

 - Internal optimizations
 - In public poll ask for username in a modal
 - Allow site user to vote in hidden poll via public link (#779)
 - New option: Allow admins to edit poll
 - Prevent deleted poll from beeing called via public link (#773)
 - Present error page, when poll cannot be accessed (#772)
 - Allow site user to access hidden poll, when called via public link (#779)
 - Give permant access to votes, the user voted in
 - New filter: participated - Polls, where the user participated in
 - delete comments (#193)
 - Enter user name in public shared polls in a modal
 - fixed routing error in NC16 (#787)
 - load subscription on route change (#788)
 - show displayNames instead of userID (#715)
 - reorder vote options in text polls (#529)

## [1.1.6] - 2020-01-26

 - autoFocus poll title in creation dialog (#757)
 - only count current user, if he actually voted (#759)
 - redirect old public polls routes to new route (#761)
 - Avoid error on creating share (#763)
 - changing popovermenu to Actions (#594 and #754 )
 - updated design according to file lists
 - Sorting polls in poll list, default creation date desc (#559 and #717)
 - updated dependencies
 - 12-hour clock bug bug (#780)

## [1.0.0] - 2020-01-20

 - huge update of polls
 - completely rewritten as a vue app
 - vote, edit poll in one page
 - Instant persisting of votes and configuration
 - changed sharing

## [0.10.4] - 2019-11-27

  - Nextcloud 17

## [0.10.2] - 2019-03-13

  - #532 - cannot share poll (only share option)

## [0.10.1] - 2019-03-02

### Fixed

  - #528 - pull down on three-dot menu hidden for first participant

## [0.10.0] - 2019-02-24

### Added

  - main list page
    - rewrite as a vue app
    - Improved UI
  - ability to clone any poll and shift date options (#323, #245)
  - design updates to vote page
  - some more UI enhancements
  - Maybe option for a poll is configurable

### Fixed

  - #82  - "user_" / "group_" prefix
  - #206 - User name is prefixed with user_, + incorrect translation
  - #461 - Polls with expire date could not be created/edited
  - #478 - Send comment bug
  - #479 - Not possible to vote for none of the options
  - #498 - "Create Poll" button disabled after failed validation
  - #507 - Fix query params in eventmapper
  - #511 - No difference between hidden and open poll

## [0.9.5] - 2018-12-22

### Fixed

  - #457 - update to 0.9.4 failed for postgres database
  - #454 - Update to 0.9.3 failed for postgresql database

## [0.9.4] - 2018-12-18

### Fixed

  - #453 - Polls upgrade leads to NotNullConstraintViolationException
  - #454 - Update to 0.9.3 failed for postgresql database
  - #455 - Fix color variable name in list.scss

## [0.9.3] - 2018-12-18

### Fixed
  - Fix minor problem with migration

## [0.9.1] - 2018-12-11

### Added
  - create/edit page
    - rewrite as a vue app
    - Improved UI
	- Introduced new NC date time picker from vue-nextcloud
	- Introduced multiselect from vue-nextcloud
	- added option to allow "maybe" vote

  - vote page
	- made polls table scrollable
	- show new vote options after voting
    - open sidebar by default on wide screens
  - Users in the admin group should be able to edit polls (#386)

### Changed
  - Compatibility to NC 14 and 15
  - Introduced vue
  - Changing database theme
  - Polls is a Nextcloud only app now. If you wish to proceed developing the ownCloud version, make a fork from the `stable-0.8` branch.

### Fixed
 - 'Edit poll' did not work from poll's details view (#294)
 - Bug which makes voting impossible after edit
 - Write escapes option texts to db (#341)
 - display user's display name instead of user name (#402)
 - support for asynchronus operations (#371)
 - ... a lot more minor bugs

See https://github.com/nextcloud/polls/milestone/9?closed=1 for all changes and additions.

## [0.8.3] - 2018-08-30

### Added

### Changed

### Fixed
 - Display own participation in polls in list view

## [0.8.2] - 2018-08-25

### Added
 - Compatibility to NC 14 #360

### Changed

### Fixed
 - 'Edit poll' did not work from poll's details view #294
 - Reload of public polls with ownCloud 10 #344 #340 #283 #96

## [0.8.1] - 2018-01-19

### Added
 - Unit tests
 - App favicon
 - More languages

### Changed
 - New vote page design (responsive)
 - New comment design
 - A lot of clean up
 - removing header elements for public polls

### Fixed
 - Linebreak bug
 - Time picker bug (update to version 2.5.14, https://github.com/xdan/datetimepicker)
 - Server error, if poll does not exist
 - Several CSS fixes for NC 11 and oC 10

## [0.8.0] - 2017-10-13

### Changed
 - Big UI overhaul
 - Removed oC branding from email strings
 - Removed unnecessary files
 - A lot of code rework

### Fixed
 - Fix date display in IE and Safari (NaN)
 - Translations

## [0.7.3] - 2017-07-16

### Added
- French translations
- Nextcloud 12 compatibility

### Changed
- Removed some deprecated methods
- Hide usernames in extended anonymous polls

## [0.7.2] - 2016-10-27

### Added
- Search for users / groups in "Select..." access type (similar to sharing dialog) (thanks @scroom)
- Bump OC version to 9.1
- Anonymous comments / polls
- Allow comments for unregistered / not logged in users

### Fixed
- Correctly store text votes (thanks @jaeger-sb @joergmschulz)
- Preselection on edit poll page
- Current selected access type is now clickable
- Remove unused share manager

## [0.7.1] - 2016-06-05

### Added
- New UI (thanks @mcorteel)
- Search for users / groups (thanks @bodo1987)

### Fixed
- Several bug fixes
- Use correct timezone for date polls
- Link to poll
- Only display users / groups the user is member of (except admin) (thanks @bodo1987)

## [0.7.0] - 2016-03-18

### Added
- Show user avatars
- Toggle all switch
- Show login screen before error

### Fixed
- Not set expire would lead to 2.1.1970 as expire date
- Invalid characters in url hash
- Empty description in edit
- Many text poll fixes
- Notification checkbox fixes
- Blank page fixes on empty votes

## [0.6.9.1] - 2016-02-21

### Fixed
- Replaced placeholder images
- Minor fixes, including external votes

## [0.6.9] - 2016-02-20

### Added
- Edit polls

### Changed
- New minimal version set to 8.1

### Fixed
- Replaced deprecated methods
- Switched from raw php to controller
- Fixed several bugs
	- Edit poll access
	- Vote page layout<|MERGE_RESOLUTION|>--- conflicted
+++ resolved
@@ -4,12 +4,8 @@
 ## [6.1.4] - tbd
 ### Fix
  - Fixing 404 error when using public share where the poll has hidden results
-<<<<<<< HEAD
  - Partially fix email shares
-=======
  - fix user name check for public participants
-
->>>>>>> cccac358
 ## [6.1.3] - 2024-02-21
 ### Fix
  - Fixing bug, when an internal user tries to enter a poll using a public share a second time
