--- conflicted
+++ resolved
@@ -28,28 +28,16 @@
 use OCA\Polls\Db\Poll;
 use OCA\Polls\Db\PollMapper;
 use OCA\Polls\Db\UserMapper;
+use OCA\Polls\Db\UserMapper;
 use OCA\Polls\Tests\Unit\UnitTestCase;
-<<<<<<< HEAD
-=======
-use OCP\IDBConnection;
-use OCP\ISession;
-use OCP\IUserManager;
-use OCP\IUserSession;
->>>>>>> 0a4707aa
 use OCP\Server;
+use Psr\Log\LoggerInterface;
 use Psr\Log\LoggerInterface;
 
 class LogMapperTest extends UnitTestCase {
-<<<<<<< HEAD
-=======
-	private IDBConnection $con;
-	private ISession $session;
-	private IUserManager $userManager;
-	private IUserSession $userSession;
-	private LoggerInterface $logger;
->>>>>>> 0a4707aa
 	private LogMapper $logMapper;
 	private PollMapper $pollMapper;
+	private UserMapper $userMapper;
 	private UserMapper $userMapper;
 	/** @var Log[] $logs*/
 	private array $logs = [];
@@ -61,22 +49,8 @@
 	 */
 	protected function setUp(): void {
 		parent::setUp();
-<<<<<<< HEAD
 		$this->logMapper = Server::get(LogMapper::class);
 		$this->pollMapper = Server::get(PollMapper::class);
-=======
-		$this->con = Server::get(IDBConnection::class);
-		$this->logger = Server::get(LoggerInterface::class);
-		$this->session = Server::get(ISession::class);
-		$this->userManager = Server::get(IUserManager::class);
-		$this->userSession = Server::get(IUserSession::class);
-		$this->session->set('ncPollsUserId', 'TestUser');
-
-		$this->userMapper = new UserMapper($this->con, $this->session, $this->userSession, $this->userManager, $this->logger);
-
-		$this->logMapper = new LogMapper($this->con);
-		$this->pollMapper = new PollMapper($this->con, $this->userMapper);
->>>>>>> 0a4707aa
 
 		$this->polls = [
 			$this->fm->instance('OCA\Polls\Db\Poll')
