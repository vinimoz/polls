<?php declare(strict_types=1);
/**
 * @copyright Copyright (c) 2017 Kai Schröer <git@schroeer.co>
 *
 * @author Kai Schröer <git@schroeer.co>
 *
 * @license GNU AGPL version 3 or any later version
 *
 *  This program is free software: you can redistribute it and/or modify
 *  it under the terms of the GNU Affero General Public License as
 *  published by the Free Software Foundation, either version 3 of the
 *  License, or (at your option) any later version.
 *
 *  This program is distributed in the hope that it will be useful,
 *  but WITHOUT ANY WARRANTY; without even the implied warranty of
 *  MERCHANTABILITY or FITNESS FOR A PARTICULAR PURPOSE.  See the
 *  GNU Affero General Public License for more details.
 *
 *  You should have received a copy of the GNU Affero General Public License
 *  along with this program.  If not, see <http://www.gnu.org/licenses/>.
 *
 */

namespace OCA\Polls\Tests\Unit\Db;

use OCA\Polls\Tests\Unit\UnitTestCase;
use OCA\Polls\Db\Poll;
use OCA\Polls\Db\PollMapper;
use OCA\Polls\Db\Subscription;
use OCA\Polls\Db\SubscriptionMapper;
use OCA\Polls\Db\UserMapper;
use OCP\ISession;
use OCP\IUserManager;
use OCP\IUserSession;
use OCP\Server;
use Psr\Log\LoggerInterface;

class SubscriptionMapperTest extends UnitTestCase {
<<<<<<< HEAD
=======
	private IDBConnection $con;
	private ISession $session;
	private IUserManager $userManager;
	private IUserSession $userSession;
	private LoggerInterface $logger;
>>>>>>> 0a4707aa
	private SubscriptionMapper $subscriptionMapper;
	private PollMapper $pollMapper;
	private UserMapper $userMapper;
	/** @var Poll[] $polls */
	private array $polls = [];
	/** @var Subscription[] $subscriptions */ 
	private array $subscriptions = [];
	private array $users = [];

	/**
	 * {@inheritDoc}
	 */
	protected function setUp(): void {
		parent::setUp();
<<<<<<< HEAD
		$this->subscriptionMapper = Server::get(SubscriptionMapper::class);
		$this->pollMapper = Server::get(PollMapper::class);
=======
		$this->con = Server::get(IDBConnection::class);
		$this->logger = Server::get(LoggerInterface::class);
		$this->session = Server::get(ISession::class);
		$this->userManager = Server::get(IUserManager::class);
		$this->userSession = Server::get(IUserSession::class);
		$this->session->set('ncPollsUserId', 'TestUser');

		$this->subscriptionMapper = new SubscriptionMapper($this->con);
		$this->userMapper = new UserMapper($this->con, $this->session, $this->userSession, $this->userManager, $this->logger);
		$this->pollMapper = new PollMapper($this->con, $this->userMapper);
>>>>>>> 0a4707aa

		$this->polls = [
			$this->fm->instance('OCA\Polls\Db\Poll')
		];

		foreach ($this->polls as &$poll) {
			$poll = $this->pollMapper->insert($poll);

			for ($count=0; $count < 2; $count++) {
				$subscription = $this->fm->instance('OCA\Polls\Db\Subscription');
				$subscription->setPollId($poll->getId());
				array_push($this->subscriptions, $this->subscriptionMapper->insert($subscription));
			}
			$this->users[$poll->getId()] = $subscription->getUserId();
		}
		unset($poll);
	}

	/**
	 * testFindAllByPoll
	 */
	public function testFindAllByPoll() {
		foreach ($this->polls as $poll) {
			$this->assertTrue(count($this->subscriptionMapper->findAllByPoll($poll->getId())) > 0);
		}
	}

	/**
	 * testfindByPollAndUser
	 */
	public function testfindByPollAndUser() {
		foreach ($this->polls as $poll) {
			$this->assertInstanceOf(Subscription::class, $this->subscriptionMapper->findByPollAndUser($poll->getId(), $this->users[$poll->getId()]));
		}
	}

	/**
	 * tearDown
	 */
	public function tearDown(): void {
		parent::tearDown();
		foreach ($this->polls as $poll) {
			$this->pollMapper->delete($poll);
		}
	}

}<|MERGE_RESOLUTION|>--- conflicted
+++ resolved
@@ -32,20 +32,17 @@
 use OCP\ISession;
 use OCP\IUserManager;
 use OCP\IUserSession;
+use OCA\Polls\Db\UserMapper;
+use OCP\ISession;
+use OCP\IUserManager;
+use OCP\IUserSession;
 use OCP\Server;
 use Psr\Log\LoggerInterface;
 
 class SubscriptionMapperTest extends UnitTestCase {
-<<<<<<< HEAD
-=======
-	private IDBConnection $con;
-	private ISession $session;
-	private IUserManager $userManager;
-	private IUserSession $userSession;
-	private LoggerInterface $logger;
->>>>>>> 0a4707aa
 	private SubscriptionMapper $subscriptionMapper;
 	private PollMapper $pollMapper;
+	private UserMapper $userMapper;
 	private UserMapper $userMapper;
 	/** @var Poll[] $polls */
 	private array $polls = [];
@@ -58,21 +55,8 @@
 	 */
 	protected function setUp(): void {
 		parent::setUp();
-<<<<<<< HEAD
 		$this->subscriptionMapper = Server::get(SubscriptionMapper::class);
 		$this->pollMapper = Server::get(PollMapper::class);
-=======
-		$this->con = Server::get(IDBConnection::class);
-		$this->logger = Server::get(LoggerInterface::class);
-		$this->session = Server::get(ISession::class);
-		$this->userManager = Server::get(IUserManager::class);
-		$this->userSession = Server::get(IUserSession::class);
-		$this->session->set('ncPollsUserId', 'TestUser');
-
-		$this->subscriptionMapper = new SubscriptionMapper($this->con);
-		$this->userMapper = new UserMapper($this->con, $this->session, $this->userSession, $this->userManager, $this->logger);
-		$this->pollMapper = new PollMapper($this->con, $this->userMapper);
->>>>>>> 0a4707aa
 
 		$this->polls = [
 			$this->fm->instance('OCA\Polls\Db\Poll')
