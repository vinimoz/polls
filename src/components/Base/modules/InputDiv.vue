<!--
  - SPDX-FileCopyrightText: 2018 Nextcloud contributors
  - SPDX-License-Identifier: AGPL-3.0-or-later
-->

<script setup lang="ts">
import { computed, onMounted, PropType } from 'vue'
import PlusIcon from 'vue-material-design-icons/Plus.vue'
import MinusIcon from 'vue-material-design-icons/Minus.vue'
import ArrowRightIcon from 'vue-material-design-icons/ArrowRight.vue'
import CheckIcon from 'vue-material-design-icons/Check.vue'
import AlertIcon from 'vue-material-design-icons/AlertCircleOutline.vue'
import ChevronLeftIcon from 'vue-material-design-icons/ChevronLeft.vue'
import ChevronRightIcon from 'vue-material-design-icons/ChevronRight.vue'
import { Spinner } from '../../AppIcons/index.ts'
import { Logger } from '../../../helpers/index.ts'

import { SignalingType } from '../../../Types/index.ts'
import { NcButton } from '@nextcloud/vue'
import { ButtonType } from '@nextcloud/vue/components/NcButton'
import { t } from '@nextcloud/l10n'

const model = defineModel<string | number>({
	required: true,
	type: [String, Number],
})
const numericModelValue = computed(() =>
	typeof model.value === 'number' ? model.value : parseInt(model.value),
)

const vInputFocus = {
	mounted: (el: { focus: () => void }) => {
		if (props.focus) {
			el.focus()
		}
	},
}

const props = defineProps({
	signalingClass: {
		type: String as PropType<SignalingType>,
		default: SignalingType.None,
	},
	placeholder: {
		type: String,
		default: '',
	},
	type: {
		type: String as PropType<'text' | 'email' | 'number' | 'url'>,
		default: 'text',
	},
	inputmode: {
		type: String as PropType<'text' | 'none' | 'numeric' | 'email' | 'url'>,
		default: null,
	},
	useNumModifiers: {
		type: Boolean,
		default: false,
	},
	modifierStepValue: {
		type: Number,
		default: 1,
	},
	numMax: {
		type: Number,
		default: null,
	},
	numMin: {
		type: Number,
		default: null,
	},
	numWrap: {
		type: Boolean,
		default: false,
	},
	focus: {
		type: Boolean,
		default: false,
	},
	submit: {
		type: Boolean,
		default: false,
	},
	helperText: {
		type: String,
		default: null,
	},
	label: {
		type: String,
		default: null,
	},
<<<<<<< HEAD
	useNumericVariant: {
=======
	disabled: {
>>>>>>> acd5f64e
		type: Boolean,
		default: false,
	},
})

const emit = defineEmits(['input', 'change', 'submit'])

const computedSignalingClass = computed(() => {
	if (props.signalingClass === SignalingType.Valid) {
		return SignalingType.Success
	}
	if (props.signalingClass === SignalingType.InValid) {
		return SignalingType.Error
	}
	return props.signalingClass
})

const isNumMinSet = computed(() => props.numMin !== null)
const isNumMaxSet = computed(() => props.numMax !== null)
const checking = computed(
	() =>
		!props.useNumModifiers &&
		computedSignalingClass.value === SignalingType.Checking,
)
const error = computed(
	() =>
		!checking.value &&
		!props.useNumModifiers &&
		computedSignalingClass.value === SignalingType.Error,
)
const success = computed(
	() =>
		!checking.value &&
		!props.useNumModifiers &&
		computedSignalingClass.value === SignalingType.Success &&
		!props.submit,
)
const showSubmit = computed(
	() =>
		!checking.value &&
		!props.useNumModifiers &&
		props.submit &&
		computedSignalingClass.value !== SignalingType.Error,
)

/**
 * Check if numMin is less than numMax, if both are set
 * Returns false in case of failed validation and just logs a warning
 */
function assertBoundaries() {
	if (isNumMinSet.value && isNumMaxSet.value && props.numMin >= props.numMax) {
		Logger.warn(
			'numMin is greater or equal than numMax. Validation will be skipped.',
		)
		return false
	}
	return true
}

/**
 * Check if value is within numMin and numMax
 *
 * @param value Value to be checked
 * @return value kept within defined boundaries
 */
function numCheckBoundaries(value: number) {
	if (isNumMaxSet.value && value > props.numMax) {
		if (
			props.numWrap &&
			isNumMinSet.value &&
			assertBoundaries() &&
			numericModelValue.value === props.numMax
		) {
			value = props.numMin
		} else {
			value = props.numMax
		}
	}

	if (isNumMinSet.value && value < props.numMin) {
		if (
			props.numWrap &&
			isNumMaxSet.value &&
			assertBoundaries() &&
			numericModelValue.value === props.numMin
		) {
			value = props.numMax
		} else {
			value = props.numMin
		}
	}

	return value
}

/**
 *  Add modifierStepValue to value
 */
function add() {
	const nextValue = numCheckBoundaries(
		numericModelValue.value + props.modifierStepValue,
	)

	if (model.value !== nextValue) {
		model.value = nextValue
		emit('change')
	}
}

/**
 * Subtract modifierStepValue from value respecting wrapping and boundaries
 * emits 'change' event if model.value has changed
 */
function subtract() {
	const nextValue = numCheckBoundaries(
		numericModelValue.value - props.modifierStepValue,
	)

	if (model.value !== nextValue) {
		model.value = nextValue
		emit('change')
	}
}

onMounted(() => {
	assertBoundaries()
})
</script>

<template>
	<div :class="['input-div', { numeric: useNumModifiers }]">
		<label v-if="label">
			{{ label }}
		</label>

		<div class="input-wrapper">
			<NcButton
				v-if="useNumModifiers && !props.useNumericVariant"
				class="date-add-button"
				:title="t('polls', 'minus')"
				:type="ButtonType.TertiaryNoBackground"
				@click="subtract">
				<template #icon>
					<ChevronLeftIcon />
				</template>
			</NcButton>

			<input
				v-model="model"
				v-input-focus
				:disabled="disabled"
				:type="type"
				:inputmode="inputmode"
				:placeholder="placeholder"
				:class="[
					{
						'has-modifier': useNumModifiers && props.useNumericVariant,
						'has-submit': submit,
					},
					computedSignalingClass,
				]"
				@input="emit('input')"
				@change="emit('change')"
				@keyup.enter="emit('submit')" />

			<Spinner v-if="checking" class="signaling-icon spinner" />
			<AlertIcon v-else-if="error" class="signaling-icon error" />
			<CheckIcon v-else-if="success" class="signaling-icon success" />
			<ArrowRightIcon
				v-else-if="showSubmit"
				class="signaling-icon submit"
				@click="emit('submit')" />
			<NcButton
				v-if="useNumModifiers && !props.useNumericVariant"
				:title="t('polls', 'plus')"
				:type="ButtonType.TertiaryNoBackground"
				@click="add">
				<template #icon>
					<ChevronRightIcon />
				</template>
			</NcButton>
			<MinusIcon
				v-if="useNumModifiers && props.useNumericVariant"
				class="modifier subtract"
				@click="subtract()" />
			<PlusIcon
				v-if="useNumModifiers && props.useNumericVariant"
				class="modifier add"
				@click="add()" />
		</div>

		<div v-if="helperText !== null" :class="['helper', computedSignalingClass]">
			{{ helperText }}
		</div>
	</div>
</template>

<style lang="scss" scoped>
.input-div {
	--input-height: 44px;
	position: relative;
	margin-bottom: var(--default-grid-baseline);

	label {
		display: block;
		margin-bottom: 2px;
	}

	input {
		margin: 0;

		&.has-submit,
		&.error,
		&.success,
		&.checking {
			padding-right: var(--input-height);
		}

		&.has-modifier {
			padding: 0 var(--input-height);
		}

		&.error {
			border-color: var(--color-error);
		}

		&.success {
			border-color: var(--color-success);
		}
	}

	.input-wrapper {
		position: relative;
		display: flex;
		& > input {
			// height: 44px !important;
			flex: 1;
		}
	}

	.helper {
		min-height: 1.5rem;
		font-size: 0.8em;
		opacity: 0.8;
		&.error {
			opacity: 1;
			color: var(--color-error);
		}
	}

	&.numeric .input-wrapper {
		// min-width: 9rem;
		// max-width: 10rem;
		input {
			text-align: center;
			max-width: 4rem;
		}
	}

	.signaling-icon {
		position: absolute;
		right: 0;
		width: var(--input-height);
		height: var(--input-height);
	}

	.modifier {
		position: absolute;
		height: 100%;
		width: var(--input-height);
		border-color: var(--color-border-dark);
		cursor: pointer;

		&:hover {
			background-color: var(--color-background-hover);
		}

		&.add {
			right: 0;
			border-left: solid 2px var(--color-border-maxcontrast);
			border-radius: 0 var(--border-radius) var(--border-radius) 0;
		}

		&.subtract {
			border-right: solid 2px var(--color-border-maxcontrast);
			border-radius: var(--border-radius) 0 0 var(--border-radius);
		}
	}
}
</style><|MERGE_RESOLUTION|>--- conflicted
+++ resolved
@@ -89,11 +89,11 @@
 		type: String,
 		default: null,
 	},
-<<<<<<< HEAD
 	useNumericVariant: {
-=======
+		type: Boolean,
+		default: false,
+	},
 	disabled: {
->>>>>>> acd5f64e
 		type: Boolean,
 		default: false,
 	},
