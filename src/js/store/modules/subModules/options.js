--- conflicted
+++ resolved
@@ -198,7 +198,6 @@
 			})
 	},
 
-<<<<<<< HEAD
 	sequence(context, payload) {
 		const endPoint = 'apps/polls/option'
 		return axios.post(generateUrl(endPoint.concat('/', payload.option.id, '/sequence')), {
@@ -211,7 +210,11 @@
 			})
 			.catch((error) => {
 				console.error('Error creating sequence', { error: error.response }, { payload: payload })
-=======
+				context.dispatch('reload')
+				throw error
+			})
+	},
+
 	getEvents(context, payload) {
 		const endPoint = 'apps/polls/option'
 		return axios.get(generateUrl(endPoint.concat('/', payload.option.id, '/events')))
@@ -219,12 +222,12 @@
 				return response.data
 			})
 			.catch((error) => {
-				console.error('Error reordering option', { error: error.response }, { payload: payload })
->>>>>>> f57504ff
-				context.dispatch('reload')
-				throw error
-			})
-	},
+				console.error('Error loading calendar events', { error: error.response }, { payload: payload })
+				context.dispatch('reload')
+				throw error
+			})
+	},
+
 }
 
 export default { state, mutations, getters, actions, namespaced }