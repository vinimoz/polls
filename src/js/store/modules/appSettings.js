/* jshint esversion: 6 */
/**
 * @copyright Copyright (c) 2021 Rene Gieling <github@dartcafe.de>
 *
 * @author Rene Gieling <github@dartcafe.de>
 *
 * @license  AGPL-3.0-or-later
 *
 * This program is free software: you can redistribute it and/or modify
 * it under the terms of the GNU Affero General Public License as
 * published by the Free Software Foundation, either version 3 of the
 * License, or (at your option) any later version.
 *
 * This program is distributed in the hope that it will be useful,
 * but WITHOUT ANY WARRANTY; without even the implied warranty of
 * MERCHANTABILITY or FITNESS FOR A PARTICULAR PURPOSE.  See the
 * GNU Affero General Public License for more details.
 *
 * You should have received a copy of the GNU Affero General Public License
 * along with this program. If not, see <http://www.gnu.org/licenses/>.
 *
 */

import axios from '@nextcloud/axios'
import { generateUrl } from '@nextcloud/router'

const defaultAppSettings = () => ({
	allowCombo: true,
	allowPublicShares: true,
	allowAllAccess: true,
	allowPollCreation: true,
	allowPollDownload: true,
	showLogin: true,
	allAccessGroups: [],
	publicSharesGroups: [],
	pollCreationGroups: [],
<<<<<<< HEAD
	comboGroups: [],
=======
	pollDownloadGroups: [],
>>>>>>> e0dac0e1
	autoArchive: false,
	autoArchiveOffset: 30,
	updateType: 'longPolling',
	useActivity: false,
})

const state = defaultAppSettings()
const namespaced = true

const mutations = {
	reset(state) {
		Object.assign(state, defaultAppSettings())
	},

	set(state, payload) {
		Object.keys(payload).filter((key) => key in state).forEach((key) => {
			state[key] = payload[key]
		})
	},
}

const actions = {
	async get(context) {
		const endPoint = 'apps/polls/settings/app'
		try {
			const response = await axios.get(generateUrl(endPoint), { params: { time: +new Date() } })
			context.commit('set', response.data.appSettings)
		} catch {
			context.commit('reset')
		}
	},

	async write(context) {
		const endPoint = 'apps/polls/settings/app'
		try {
			const response = await axios.post(generateUrl(endPoint), { appSettings: context.state })
			context.commit('set', response.data.appSettings)
		} catch (e) {
			console.error('Error writing appSettings', { error: e.response }, { appSettings: state })
			throw e
		}
	},
}

export default { namespaced, state, mutations, actions }<|MERGE_RESOLUTION|>--- conflicted
+++ resolved
@@ -34,11 +34,8 @@
 	allAccessGroups: [],
 	publicSharesGroups: [],
 	pollCreationGroups: [],
-<<<<<<< HEAD
 	comboGroups: [],
-=======
 	pollDownloadGroups: [],
->>>>>>> e0dac0e1
 	autoArchive: false,
 	autoArchiveOffset: 30,
 	updateType: 'longPolling',
