<!--
  - @copyright Copyright (c) 2018 René Gieling <github@dartcafe.de>
  -
  - @author René Gieling <github@dartcafe.de>
  -
  - @license GNU AGPL version 3 or any later version
  -
  - This program is free software: you can redistribute it and/or modify
  - it under the terms of the GNU Affero General Public License as
  - published by the Free Software Foundation, either version 3 of the
  - License, or (at your option) any later version.
  -
  - This program is distributed in the hope that it will be useful,
  - but WITHOUT ANY WARRANTY; without even the implied warranty of
  - MERCHANTABILITY or FITNESS FOR A PARTICULAR PURPOSE.  See the
  - GNU Affero General Public License for more details.
  -
  - You should have received a copy of the GNU Affero General Public License
  - along with this program.  If not, see <http://www.gnu.org/licenses/>.
  -
  -->

<template>
	<div>
		<div class="user_settings">
			<input id="experimental" v-model="experimental"
				type="checkbox" class="checkbox">
			<label for="experimental">{{ t('polls', 'Try experimental styles') }}</label>
			<div class="settings_details">
				{{ t('polls', 'Some experimental UI variants. Changes the background color of the main area.') }}
			</div>
		</div>

		<div v-if="experimental">
			<div class="user_settings">
				<input id="useImage" v-model="useImage"
					type="checkbox" class="checkbox">
				<label for="useImage">{{ t('polls', 'Use background image') }}</label>
				<div class="settings_details">
					{{ t('polls', 'Add a background image to the main area.') }}
					<input v-if="useImage" v-model="imageUrl" type="text">
					<div v-if="useImage">
						{{ t('polls', 'Enter the URL of your favorite background image.') }}
					</div>
				</div>
			</div>

			<div class="user_settings">
				<input id="glassyNavigation" v-model="glassyNavigation"
					type="checkbox" class="checkbox">
				<label for="glassyNavigation">{{ t('polls', 'Glassy navigation') }}</label>
<<<<<<< HEAD
				<div class="settings_details">
					{{ t('polls', 'Blurrs the background of the navigation (Does not work with all browsers).') }}
=======
				<div class="settings_description">
					{{ t('polls', 'Blurs the background of the navigation (Does not work with all browsers).') }}
>>>>>>> 6061d416
				</div>
			</div>

			<div class="user_settings">
				<input id="glassySidebar" v-model="glassySidebar"
					type="checkbox" class="checkbox">
				<label for="glassySidebar">{{ t('polls', 'Glassy sidebar') }}</label>
<<<<<<< HEAD
				<div class="settings_details">
					{{ t('polls', 'Blurrs the background of the sidebar (Does not work with all browsers).') }}
=======
				<div class="settings_description">
					{{ t('polls', 'Blurs the background of the sidebar (Does not work with all browsers).') }}
>>>>>>> 6061d416
				</div>
			</div>
		</div>
	</div>
</template>

<script>

import { mapState } from 'vuex'

export default {
	name: 'ExpertimantalSettings',

	props: {
		show: {
			type: Boolean,
			default: false,
		},
	},

	computed: {
		...mapState({
			settings: state => state.settings.user,
		}),
		// Add bindings
		experimental: {
			get() {
				return this.settings.experimental
			},
			set(value) {
				this.writeValue({ experimental: value })
			},
		},
		useImage: {
			get() {
				return this.settings.useImage
			},
			set(value) {
				this.writeValue({ useImage: value })
			},
		},
		imageUrl: {
			get() {
				return this.settings.imageUrl
			},
			set(value) {
				this.writeValue({ imageUrl: value })
			},
		},
		glassyNavigation: {
			get() {
				return this.settings.glassyNavigation
			},
			set(value) {
				this.writeValue({ glassyNavigation: value })
			},
		},
		glassySidebar: {
			get() {
				return this.settings.glassySidebar
			},
			set(value) {
				this.writeValue({ glassySidebar: value })
			},
		},
	},

	methods: {
		writeValue(value) {
			this.$store.commit('settings/setPreference', value)
			this.$store.dispatch('settings/write')
		},
	},
}
</script>

<style>
	.user_settings {
		padding-top: 16px;
	}

	.settings_details {
		padding-top: 8px;
		margin-left: 26px;
	}
</style><|MERGE_RESOLUTION|>--- conflicted
+++ resolved
@@ -49,13 +49,9 @@
 				<input id="glassyNavigation" v-model="glassyNavigation"
 					type="checkbox" class="checkbox">
 				<label for="glassyNavigation">{{ t('polls', 'Glassy navigation') }}</label>
-<<<<<<< HEAD
 				<div class="settings_details">
-					{{ t('polls', 'Blurrs the background of the navigation (Does not work with all browsers).') }}
-=======
-				<div class="settings_description">
 					{{ t('polls', 'Blurs the background of the navigation (Does not work with all browsers).') }}
->>>>>>> 6061d416
+
 				</div>
 			</div>
 
@@ -63,13 +59,8 @@
 				<input id="glassySidebar" v-model="glassySidebar"
 					type="checkbox" class="checkbox">
 				<label for="glassySidebar">{{ t('polls', 'Glassy sidebar') }}</label>
-<<<<<<< HEAD
 				<div class="settings_details">
-					{{ t('polls', 'Blurrs the background of the sidebar (Does not work with all browsers).') }}
-=======
-				<div class="settings_description">
 					{{ t('polls', 'Blurs the background of the sidebar (Does not work with all browsers).') }}
->>>>>>> 6061d416
 				</div>
 			</div>
 		</div>
