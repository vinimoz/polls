--- conflicted
+++ resolved
@@ -37,17 +37,12 @@
 							@submit="submitRegistration" />
 					</div>
 
-<<<<<<< HEAD
-					<div v-if="share.publicPollEmail !== 'disabled'" class="section__email">
-						<h3 v-if="share.publicPollEmail === 'mandatory'">
-=======
 					<div :class="['status-message', userNameCheck.status]">
 						{{ userNameCheck.result }}
 					</div>
 
 					<div v-if="poll.publicPollEmail !== 'disabled'" class="section__email">
 						<h3 v-if="poll.publicPollEmail === 'mandatory'">
->>>>>>> 46f62102
 							{{ t("polls", "Your email address is required. After the registration your personal link to the poll will be sent to this address.") }}
 						</h3>
 						<h3 v-else>
