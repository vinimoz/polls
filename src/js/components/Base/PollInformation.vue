--- conflicted
+++ resolved
@@ -25,15 +25,9 @@
 		<UserBubble :user="poll.owner" :display-name="poll.owner" />
 		{{ t('polls', ' started this poll on %n. ', 1, moment.unix(poll.created).format('LLLL')) }}
 		<span v-if="expired">{{ t('polls', 'Voting is no more possible, because this poll expired since %n', 1, moment.unix(poll.expire).format('LLLL')) }}</span>
-<<<<<<< HEAD
 		<span v-if="!expired && poll.expire && acl.allowVote">{{ t('polls', 'You can place your vote until %n. ', 1, moment.unix(poll.expire).format('LLLL')) }}</span>
-		<span v-if="poll.anonymous">{{ t('polls', 'The names of other participants is hidden, as this is a anonymous poll. ') }}</span>
+		<span v-if="poll.anonymous">{{ t('polls', 'The names of other participants are hidden, as this is an anonymous poll. ') }}</span>
 		<span>{{ n('polls', '%n person participated in this poll until now.', '%n persons participated in this poll until now.', participants.length) }}</span>
-=======
-		<span v-if="!expired && poll.expire && acl.allowVote">{{ t('polls', 'You can place your vote until %n. ',1, moment.unix(poll.expire).format('LLLL')) }}</span>
-		<span v-if="poll.anonymous">{{ t('polls', 'The names of other participants are hidden, as this is an anonymous poll. ') }}</span>
-		<span>{{ t('polls', '%n voters participated in this poll until now.', 1, participants.length) }}</span>
->>>>>>> f02fabbb
 	</div>
 </template>
 
