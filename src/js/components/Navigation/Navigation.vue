<!--
  - @copyright Copyright (c) 2018 René Gieling <github@dartcafe.de>
  -
  - @author René Gieling <github@dartcafe.de>
  -
  - @license GNU AGPL version 3 or any later version
  -
  - This program is free software: you can redistribute it and/or modify
  - it under the terms of the GNU Affero General Public License as
  - published by the Free Software Foundation, either version 3 of the
  - License, or (at your option) any later version.
  -
  - This program is distributed in the hope that it will be useful,
  - but WITHOUT ANY WARRANTY; without even the implied warranty of
  - MERCHANTABILITY or FITNESS FOR A PARTICULAR PURPOSE.  See the
  - GNU Affero General Public License for more details.
  -
  - You should have received a copy of the GNU Affero General Public License
  - along with this program.  If not, see <http://www.gnu.org/licenses/>.
  -
  -->

<template lang="html">
	<AppNavigation>
		<AppNavigationNew button-class="icon-add" :text="t('polls', 'Add new Poll')" @click="toggleCreateDlg" />
		<CreateDlg v-show="createDlg" ref="createDlg" @closeCreate="closeCreate()" />
		<ul>
			<AppNavigationItem v-for="(pollCategory) in pollCategories" :key="pollCategory.id"
				:title="pollCategory.title" :allow-collapse="true" :pinned="pollCategory.pinned"
				:icon="pollCategory.icon" :to="{ name: 'list', params: {type: pollCategory.id}}" :open="false">
				<ul>
					<PollNavigationItems v-for="(poll) in filteredPolls(pollCategory.id)" :key="poll.id" :poll="poll"
						@switchDeleted="switchDeleted(poll.id)" @clonePoll="clonePoll(poll.id)"
						@deletePermanently="deletePermanently(poll.id)" />
				</ul>
			</AppNavigationItem>
		</ul>
	</AppNavigation>
</template>

<script>

import { AppNavigation, AppNavigationNew, AppNavigationItem } from '@nextcloud/vue'
import { mapGetters } from 'vuex'
import CreateDlg from '../Create/CreateDlg'
import PollNavigationItems from './PollNavigationItems'

export default {
	name: 'Navigation',
	components: {
		AppNavigation,
		AppNavigationNew,
		AppNavigationItem,
		CreateDlg,
		PollNavigationItems
	},

	data() {
		return {
			createDlg: false,
<<<<<<< HEAD
			pollCategories: [
				{
					id: 'relevant',
					title: t('polls', 'Relevant'),
					icon: 'icon-details',
					pinned: false
				},
				{
					id: 'my',
					title: t('polls', 'My polls'),
					icon: 'icon-user',
					pinned: false
				},
				{
					id: 'public',
					title: t('polls', 'Public polls'),
					icon: 'icon-link',
					pinned: false
				},
				{
					id: 'all',
					title: t('polls', 'All polls'),
					icon: 'icon-folder',
					pinned: false
				},
				{
					id: 'expired',
					title: t('polls', 'Expired polls'),
					icon: 'icon-delete',
					pinned: false
				},
				{
					id: 'deleted',
					title: t('polls', 'Deleted polls'),
					icon: 'icon-delete',
					pinned: true
				}
			]
=======
			reloadInterval: 30000,
			reloadTimer: 0
>>>>>>> 682f307a
		}
	},

	computed: {
		...mapGetters(['filteredPolls']),

		pollList() {
			return this.$store.state.polls.list
		}
	},

	created() {
		this.timedReload()
	},

	beforeDestroy() {
		window.clearInterval(this.reloadTimer)
	},

	methods: {
		closeCreate() {
			this.createDlg = false
		},

		timedReload() {
			// reload poll list periodically
			this.reloadTimer = window.setInterval(() => {
				this.$root.$emit('updatePolls')
			}, this.reloadInterval)
		},

		toggleCreateDlg() {
			this.createDlg = !this.createDlg
			if (this.createDlg) {
				this.$refs.createDlg.setFocus()
			}
		},

		clonePoll(pollId) {
			this.$store
				.dispatch('clonePoll', { pollId: pollId })
				.then((response) => {
					this.$root.$emit('updatePolls')
					this.$router.push({ name: 'vote', params: { id: response.pollId } })
				})
		},

		switchDeleted(pollId) {
			this.$store
				.dispatch('switchDeleted', { pollId: pollId })
				.then((response) => {
					this.$root.$emit('updatePolls')
				})

		},

		deletePermanently(pollId) {
			this.$store
				.dispatch('deletePermanently', { pollId: pollId })
				.then((response) => {
					// if we permanently delete current selected poll,
					// reload deleted polls route
					if (this.$route.params.id && this.$route.params.id === pollId) {
						this.$router.push({ name: 'list', params: { type: 'deleted' } })
					}
					this.$root.$emit('updatePolls')
				})

		}
	}
}
</script><|MERGE_RESOLUTION|>--- conflicted
+++ resolved
@@ -58,7 +58,6 @@
 	data() {
 		return {
 			createDlg: false,
-<<<<<<< HEAD
 			pollCategories: [
 				{
 					id: 'relevant',
@@ -97,10 +96,7 @@
 					pinned: true
 				}
 			]
-=======
-			reloadInterval: 30000,
-			reloadTimer: 0
->>>>>>> 682f307a
+
 		}
 	},
 
