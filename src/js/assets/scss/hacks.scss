// fill full input with background color
.mx-input {
	background-clip: initial !important;
}

.mx-datepicker-main svg {
	fill: var(--color-primary-element);
}

// force scrolling of sidebar-tabs content
.app-sidebar-tabs {
	overflow-y: hidden;
}

<<<<<<< HEAD
// fix avatardiv size to match the image
.avatardiv img {
	display: block;
}

// fix v-popover sizing
.poll-header-buttons {
	.trigger {
		display: inline !important;
	}
=======
.modal-wrapper .modal-container {
	overflow: scroll !important;
>>>>>>> 678081d6
}<|MERGE_RESOLUTION|>--- conflicted
+++ resolved
@@ -12,7 +12,6 @@
 	overflow-y: hidden;
 }
 
-<<<<<<< HEAD
 // fix avatardiv size to match the image
 .avatardiv img {
 	display: block;
@@ -22,9 +21,9 @@
 .poll-header-buttons {
 	.trigger {
 		display: inline !important;
-	}
-=======
+}
+
 .modal-wrapper .modal-container {
 	overflow: scroll !important;
->>>>>>> 678081d6
+
 }