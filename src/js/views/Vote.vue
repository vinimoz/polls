<!--
  - @copyright Copyright (c) 2018 René Gieling <github@dartcafe.de>
  -
  - @author René Gieling <github@dartcafe.de>
  -
  - @license GNU AGPL version 3 or any later version
  -
  - This program is free software: you can redistribute it and/or modify
  - it under the terms of the GNU Affero General Public License as
  - published by the Free Software Foundation, either version 3 of the
  - License, or (at your option) any later version.
  -
  - This program is distributed in the hope that it will be useful,
  - but WITHOUT ANY WARRANTY; without even the implied warranty of
  - MERCHANTABILITY or FITNESS FOR A PARTICULAR PURPOSE.  See the
  - GNU Affero General Public License for more details.
  -
  - You should have received a copy of the GNU Affero General Public License
  - along with this program.  If not, see <http://www.gnu.org/licenses/>.
  -
  -->

<template>
	<AppContent :class="[{ closed: closed }, poll.type]">
		<div class="header-actions">
			<PollInformation />
			<ActionSortOptions />
			<ActionChangeView />
			<ActionToggleSidebar v-if="acl.allowEdit || poll.allowComment" />
		</div>
		<div class="area__header">
			<h2 class="title">
				{{ poll.title }}
				<Badge v-if="closed"
					:title="t('polls', 'Closed {relativeTimeAgo}', {relativeTimeAgo: timeExpirationRelative})"
					icon="icon-polls-closed-fff"
					:class="expiryClass" />
				<Badge v-if="!closed && poll.expire"
					:title="t('polls', 'Closing {relativeExpirationTime}', {relativeExpirationTime: timeExpirationRelative})"
					icon="icon-calendar"
					:class="expiryClass" />
				<Badge v-if="poll.deleted"
					:title="t('polls', 'Deleted')"
					icon="icon-delete"
					class="error" />
			</h2>

			<MarkUpDescription />
		</div>

		<div v-if="acl.allowAddOptions && !acl.isOwner">
			<h3>{{ t('polls', 'This poll is open for proposals') }}</h3>
			<OptionsDateAdd v-if="poll.type === 'datePoll'" />
			<OptionsTextAdd v-if="poll.type === 'textPoll'" />
		</div>

		<div class="area__main" :class="viewMode">
			<VoteTable v-show="options.length" :view-mode="viewMode" />

			<EmptyContent v-if="!options.length" :icon="pollTypeIcon">
				{{ t('polls', 'No vote options available') }}
				<template #desc>
					<button v-if="acl.allowEdit" @click="openOptions">
						{{ t('polls', 'Add some!') }}
					</button>
					<div v-if="!acl.allowEdit">
						{{ t('polls', 'Maybe the owner did not provide some until now.') }}
					</div>
				</template>
			</EmptyContent>
		</div>

		<div v-if="poll.anonymous" class="area__footer">
			<div>
				{{ t('poll', 'Although participant\'s names are hidden, this is not a real anonymous poll because they are not hidden from the owner.') }}
				{{ t('poll', 'Additionally the owner can remove the anonymous flag at any time, which will reveal the participant\'s names.') }}
			</div>
		</div>

		<PublicRegisterModal v-if="showRegisterModal" />
		<LoadingOverlay v-if="isLoading" />
	</AppContent>
</template>

<script>
import { showError, showSuccess } from '@nextcloud/dialogs'
import { mapState, mapGetters } from 'vuex'
import { AppContent, EmptyContent } from '@nextcloud/vue'
import { getCurrentUser } from '@nextcloud/auth'
import { emit } from '@nextcloud/event-bus'
import moment from '@nextcloud/moment'
import Badge from '../components/Base/Badge'
import MarkUpDescription from '../components/Poll/MarkUpDescription'
import LoadingOverlay from '../components/Base/LoadingOverlay'
import PollInformation from '../components/Poll/PollInformation'
import PublicRegisterModal from '../components/Poll/PublicRegisterModal'
import VoteTable from '../components/VoteTable/VoteTable'
<<<<<<< HEAD
import ActionSortOptions from '../components/Actions/ActionSortOptions'
import ActionChangeView from '../components/Actions/ActionChangeView'
import ActionToggleSidebar from '../components/Actions/ActionToggleSidebar'
=======
>>>>>>> 3aa5fbeb
import OptionsDateAdd from '../components/Options/OptionsDateAdd'
import OptionsTextAdd from '../components/Options/OptionsTextAdd'

export default {
	name: 'Vote',
	components: {
		ActionChangeView,
		ActionSortOptions,
		ActionToggleSidebar,
		AppContent,
		Badge,
		MarkUpDescription,
		EmptyContent,
		LoadingOverlay,
		PollInformation,
		PublicRegisterModal,
		VoteTable,
		OptionsDateAdd,
		OptionsTextAdd,
	},

	data() {
		return {
			delay: 50,
			isLoading: false,
			voteSaved: false,
		}
	},

	computed: {
		...mapState({
			poll: state => state.poll,
			acl: state => state.poll.acl,
			share: state => state.share,
			settings: state => state.settings,
		}),

		...mapGetters({
			options: 'options/rankedOptions',
			closed: 'poll/closed',
<<<<<<< HEAD
			viewMode: 'settings/viewMode',
=======
>>>>>>> 3aa5fbeb
			pollTypeIcon: 'poll/typeIcon',
		}),

		showEmailEdit() {
			return ['email', 'contact', 'external'].includes(this.share.type)
		},

		windowTitle() {
			return t('polls', 'Polls') + ' - ' + this.poll.title
		},

		timeExpirationRelative() {
			if (this.poll.expire) {
				return moment.unix(this.poll.expire).fromNow()
			} else {
				return t('polls', 'never')
			}
		},

		closeToClosing() {
			return (!this.poll.closed && this.poll.expire && moment.unix(this.poll.expire).diff() < 86400000)
		},

		expiryClass() {
			if (this.closed) {
				return 'error'
			} else if (this.poll.expire && this.closeToClosing) {
				return 'warning'
			} else if (this.poll.expire && !this.closed) {
				return 'success'
			} else {
				return 'success'
			}
		},

		showRegisterModal() {
			return (this.$route.name === 'publicVote'
				&& ['public', 'email', 'contact'].includes(this.share.type)
				&& !this.closed
				&& this.poll.id
			)
		},

	},

	created() {
		// simulate @media:prefers-color-scheme until it is supported for logged in users
		// This simulates the theme--dark
		// TODO: remove, when completely supported by core
		if (!window.matchMedia) {
			return true
		} else if (this.$route.name === 'publicVote' && window.matchMedia('(prefers-color-scheme: dark)').matches) {
			document.body.classList.add('theme--dark')
		}

		if (getCurrentUser() && this.$route.name === 'publicVote') {
			// reroute to the internal vote page, if the user is logged in
			this.$store.dispatch('share/get', { token: this.$route.params.token })
				.then((response) => {
					this.$router.replace({ name: 'vote', params: { id: response.share.pollId } })
				})
				.catch(() => {
					this.$router.replace({ name: 'notfound' })
				})
		} else {
			emit('toggle-sidebar', { open: (window.innerWidth > 920) })
		}
	},

	beforeDestroy() {
		this.$store.dispatch({ type: 'poll/reset' })
	},

	methods: {
		openOptions() {
			emit('toggle-sidebar', { open: true, activeTab: 'options' })
		},

		async submitEmailAddress(emailAddress) {
			try {
				await this.$store.dispatch('share/updateEmailAddress', { emailAddress: emailAddress })
				showSuccess(t('polls', 'Email address {emailAddress} saved.', { emailAddress: emailAddress }))
			} catch {
				showError(t('polls', 'Error saving email address {emailAddress}', { emailAddress: emailAddress }))
			}
		},
	},
}

</script>

<style lang="scss" scoped>
.description {
	white-space: pre-wrap;
}

.description a {
	font-weight: bold;
}

.header-actions {
	display: flex;
	justify-content: flex-end;
}

.icon.icon-settings.active {
	display: block;
	width: 44px;
	height: 44px;
}

</style><|MERGE_RESOLUTION|>--- conflicted
+++ resolved
@@ -95,12 +95,9 @@
 import PollInformation from '../components/Poll/PollInformation'
 import PublicRegisterModal from '../components/Poll/PublicRegisterModal'
 import VoteTable from '../components/VoteTable/VoteTable'
-<<<<<<< HEAD
 import ActionSortOptions from '../components/Actions/ActionSortOptions'
 import ActionChangeView from '../components/Actions/ActionChangeView'
 import ActionToggleSidebar from '../components/Actions/ActionToggleSidebar'
-=======
->>>>>>> 3aa5fbeb
 import OptionsDateAdd from '../components/Options/OptionsDateAdd'
 import OptionsTextAdd from '../components/Options/OptionsTextAdd'
 
@@ -139,13 +136,10 @@
 		}),
 
 		...mapGetters({
+			closed: 'poll/closed',
 			options: 'options/rankedOptions',
-			closed: 'poll/closed',
-<<<<<<< HEAD
+			pollTypeIcon: 'poll/typeIcon',
 			viewMode: 'settings/viewMode',
-=======
->>>>>>> 3aa5fbeb
-			pollTypeIcon: 'poll/typeIcon',
 		}),
 
 		showEmailEdit() {
