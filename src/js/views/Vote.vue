<!--
  - @copyright Copyright (c) 2018 René Gieling <github@dartcafe.de>
  -
  - @author René Gieling <github@dartcafe.de>
  -
  - @license GNU AGPL version 3 or any later version
  -
  - This program is free software: you can redistribute it and/or modify
  - it under the terms of the GNU Affero General Public License as
  - published by the Free Software Foundation, either version 3 of the
  - License, or (at your option) any later version.
  -
  - This program is distributed in the hope that it will be useful,
  - but WITHOUT ANY WARRANTY; without even the implied warranty of
  - MERCHANTABILITY or FITNESS FOR A PARTICULAR PURPOSE.  See the
  - GNU Affero General Public License for more details.
  -
  - You should have received a copy of the GNU Affero General Public License
  - along with this program.  If not, see <http://www.gnu.org/licenses/>.
  -
  -->

<template>
	<AppContent :class="[{ closed: closed }, poll.type]">
<<<<<<< HEAD
		<HeaderBar class="area__header">
			<template #title>
				{{ poll.title }}
=======
		<HeaderBar>
			<template #left>
				<div id="header_poll_title">
					{{ poll.title }}
				</div>
>>>>>>> 26b42890
			</template>
			<template #right>
				<PollHeaderButtons />
			</template>
<<<<<<< HEAD
			<PollInfoLine />
		</HeaderBar>

		<div class="vote_main">
			<div v-if="poll.description" class="area__description">
=======
			<template #bottom>
				<PollTitle hide-title show-sub-text />
			</template>
		</HeaderBar>
		<div class="vote_main">
			<div v-if="poll.description" class="area__header">
>>>>>>> 26b42890
				<MarkUpDescription />
			</div>

			<div v-if="acl.allowAddOptions && proposalsOpen && !closed" class="area__proposal">
				<OptionProposals />
			</div>

			<div class="area__main" :class="viewMode">
				<VoteTable v-show="options.length" :view-mode="viewMode" />

				<EmptyContent v-if="!options.length" :icon="pollTypeIcon">
					{{ t('polls', 'No vote options available') }}
					<template #desc>
						<button v-if="acl.allowEdit" @click="openOptions">
							{{ t('polls', 'Add some!') }}
						</button>
						<div v-if="!acl.allowEdit">
							{{ t('polls', 'Maybe the owner did not provide some until now.') }}
						</div>
					</template>
				</EmptyContent>
			</div>

			<div v-if="countHiddenParticipants" class="area__footer">
				<h2>
					{{ t('polls', 'Due to performance concerns {countHiddenParticipants} voters are hidden.', { countHiddenParticipants }) }}
				</h2>
			</div>

			<div v-if="poll.anonymous" class="area__footer">
				<div>
					{{ t('polls', 'Although participant\'s names are hidden, this is not a real anonymous poll because they are not hidden from the owner.') }}
					{{ t('polls', 'Additionally the owner can remove the anonymous flag at any time, which will reveal the participant\'s names.') }}
				</div>
			</div>
		</div>

		<PublicRegisterModal v-if="showRegisterModal" />
		<LoadingOverlay v-if="isLoading" />
	</AppContent>
</template>

<script>
import { mapState, mapGetters } from 'vuex'
import { AppContent, EmptyContent } from '@nextcloud/vue'
import { emit } from '@nextcloud/event-bus'
import MarkUpDescription from '../components/Poll/MarkUpDescription'
import PollInfoLine from '../components/Poll/PollInfoLine'
import PollHeaderButtons from '../components/Poll/PollHeaderButtons'
import HeaderBar from '../components/Base/HeaderBar'

export default {
	name: 'Vote',
	components: {
		AppContent,
		EmptyContent,
		HeaderBar,
		MarkUpDescription,
		PollHeaderButtons,
<<<<<<< HEAD
		PollInfoLine,
=======
		PollTitle,
>>>>>>> 26b42890
		LoadingOverlay: () => import('../components/Base/LoadingOverlay'),
		OptionProposals: () => import('../components/Options/OptionProposals'),
		PublicRegisterModal: () => import('../components/Poll/PublicRegisterModal'),
		VoteTable: () => import('../components/VoteTable/VoteTable'),
	},

	data() {
		return {
			isLoading: false,
		}
	},

	computed: {
		...mapState({
			poll: (state) => state.poll,
			acl: (state) => state.poll.acl,
			share: (state) => state.share,
			settings: (state) => state.settings,
		}),

		...mapGetters({
			closed: 'poll/isClosed',
			options: 'options/rankedOptions',
			pollTypeIcon: 'poll/typeIcon',
			viewMode: 'poll/viewMode',
			proposalsAllowed: 'poll/proposalsAllowed',
			proposalsOpen: 'poll/proposalsOpen',
			countHiddenParticipants: 'poll/countHiddenParticipants',
			safeTable: 'poll/safeTable',
		}),

		/* eslint-disable-next-line vue/no-unused-properties */
		windowTitle() {
			return `${t('polls', 'Polls')} - ${this.poll.title}`
		},

		showRegisterModal() {
			return (this.$route.name === 'publicVote'
				&& ['public', 'email', 'contact'].includes(this.share.type)
				&& !this.closed
				&& this.poll.id
			)
		},

	},

	created() {
		// simulate @media:prefers-color-scheme until it is supported for logged in users
		// This simulates the theme--dark
		// TODO: remove, when completely supported by core
		if (!window.matchMedia) {
			return true
		}

		if (this.$route.name === 'publicVote' && window.matchMedia('(prefers-color-scheme: dark)').matches) {
			document.body.classList.add('theme--dark')
		}

		emit('polls:sidebar:toggle', { open: (window.innerWidth > 920) })
	},

	beforeDestroy() {
		this.$store.dispatch({ type: 'poll/reset' })
	},

	methods: {
		openOptions() {
			emit('polls:sidebar:toggle', { open: true, activeTab: 'options' })
		},
	},
}

</script>

<style lang="scss">
<<<<<<< HEAD
.vote_main {
	display: flex;
	flex-direction: column;
	row-gap: 8px;
}

.vote_head {
	display: flex;
	flex-wrap: wrap-reverse;
	// margin-bottom: 16px;
	justify-content: flex-end;
	.poll-title {
		flex: 1 270px;
	}
}

.area__main {
	display: flex;
	flex-direction: column;
}

=======

.vote_head {
	display: flex;
	flex-wrap: wrap-reverse;
	// margin-bottom: 16px;
	justify-content: flex-end;
	.poll-title {
		flex: 1 270px;
	}
}

.area__main {
	display: flex;
	flex-direction: column;
}

>>>>>>> 26b42890
.area__proposal .mx-input-wrapper > button {
	width: initial;
}

.icon.icon-settings.active {
	display: block;
	width: 44px;
	height: 44px;
}
</style><|MERGE_RESOLUTION|>--- conflicted
+++ resolved
@@ -22,35 +22,18 @@
 
 <template>
 	<AppContent :class="[{ closed: closed }, poll.type]">
-<<<<<<< HEAD
 		<HeaderBar class="area__header">
 			<template #title>
 				{{ poll.title }}
-=======
-		<HeaderBar>
-			<template #left>
-				<div id="header_poll_title">
-					{{ poll.title }}
-				</div>
->>>>>>> 26b42890
 			</template>
 			<template #right>
 				<PollHeaderButtons />
 			</template>
-<<<<<<< HEAD
 			<PollInfoLine />
 		</HeaderBar>
 
 		<div class="vote_main">
 			<div v-if="poll.description" class="area__description">
-=======
-			<template #bottom>
-				<PollTitle hide-title show-sub-text />
-			</template>
-		</HeaderBar>
-		<div class="vote_main">
-			<div v-if="poll.description" class="area__header">
->>>>>>> 26b42890
 				<MarkUpDescription />
 			</div>
 
@@ -110,11 +93,7 @@
 		HeaderBar,
 		MarkUpDescription,
 		PollHeaderButtons,
-<<<<<<< HEAD
 		PollInfoLine,
-=======
-		PollTitle,
->>>>>>> 26b42890
 		LoadingOverlay: () => import('../components/Base/LoadingOverlay'),
 		OptionProposals: () => import('../components/Options/OptionProposals'),
 		PublicRegisterModal: () => import('../components/Poll/PublicRegisterModal'),
@@ -190,7 +169,6 @@
 </script>
 
 <style lang="scss">
-<<<<<<< HEAD
 .vote_main {
 	display: flex;
 	flex-direction: column;
@@ -207,29 +185,12 @@
 	}
 }
 
+
 .area__main {
 	display: flex;
 	flex-direction: column;
 }
 
-=======
-
-.vote_head {
-	display: flex;
-	flex-wrap: wrap-reverse;
-	// margin-bottom: 16px;
-	justify-content: flex-end;
-	.poll-title {
-		flex: 1 270px;
-	}
-}
-
-.area__main {
-	display: flex;
-	flex-direction: column;
-}
-
->>>>>>> 26b42890
 .area__proposal .mx-input-wrapper > button {
 	width: initial;
 }
