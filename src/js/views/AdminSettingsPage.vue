--- conflicted
+++ resolved
@@ -35,11 +35,8 @@
 		<div class="sub-section">
 			<h2>{{ t('polls', 'Other settings') }}</h2>
 			<AdminMisc />
-<<<<<<< HEAD
 			<AdminCombo />
-=======
 			<AdminPollDownload />
->>>>>>> e0dac0e1
 		</div>
 	</div>
 </template>
