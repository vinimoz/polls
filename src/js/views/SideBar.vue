--- conflicted
+++ resolved
@@ -54,11 +54,7 @@
 			<SideBarTabShare />
 		</NcAppSidebarTab>
 
-<<<<<<< HEAD
-		<NcAppSidebarTab v-if="acl.loggedIn && useCollaboration"
-=======
 		<AppSidebarTab v-if="projectsEnabled && acl.loggedIn && useCollaboration"
->>>>>>> 58f608f2
 			:id="'collaboration'"
 			:order="4"
 			:name="t('polls', 'Collaboration')">
