--- conflicted
+++ resolved
@@ -286,12 +286,8 @@
 	padding: 8px;
 	background-color: var(--color-main-background);
 	border-radius: var(--border-radius);
-<<<<<<< HEAD
-	margin: 12px 0;
+	margin: 12px 6px;
 	min-width: 320px;
-=======
-	margin: 12px 6px;
->>>>>>> 32e81f7a
 }
 
 </style>