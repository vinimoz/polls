--- conflicted
+++ resolved
@@ -359,8 +359,6 @@
 	}
 }
 
-<<<<<<< HEAD
-=======
 .experimental {
 	&.app-polls.bgcolored {
 		.app-navigation {
@@ -398,5 +396,4 @@
 	}
 }
 
->>>>>>> d3f723d8
 </style>