--- conflicted
+++ resolved
@@ -38,10 +38,7 @@
 import { Content } from '@nextcloud/vue'
 import { subscribe, unsubscribe } from '@nextcloud/event-bus'
 import { mapState } from 'vuex'
-<<<<<<< HEAD
 import '@nextcloud/dialogs/styles/toast.scss'
-=======
->>>>>>> 48d5596a
 
 export default {
 	name: 'App',
@@ -363,8 +360,6 @@
 	}
 }
 
-<<<<<<< HEAD
-=======
 .experimental {
 	&.app-polls.bgcolored {
 		.app-navigation {
@@ -402,5 +397,4 @@
 	}
 }
 
->>>>>>> 48d5596a
 </style>