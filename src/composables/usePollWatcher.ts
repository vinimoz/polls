--- conflicted
+++ resolved
@@ -3,13 +3,8 @@
  * SPDX-License-Identifier: AGPL-3.0-or-later
  */
 
-<<<<<<< HEAD
 import { watch, onBeforeUnmount } from 'vue'
 import { useSessionStore, Watcher } from '../stores/session'
-=======
-import { watch, onBeforeUnmount, onMounted } from 'vue'
-import { useSessionStore } from '../stores/session'
->>>>>>> dbf87187
 import { usePollStore } from '../stores/poll'
 import { generateUrl } from '@nextcloud/router'
 // eslint-disable-next-line import/default
@@ -95,12 +90,9 @@
 						handleWatcherUpdates(updates)
 					}
 					break
-<<<<<<< HEAD
 				case 'status':
 					if (message) Logger.info(`[PollWatcher] ${message}`)
 					break
-=======
->>>>>>> dbf87187
 				default:
 					Logger.warn('[PollWatcher] Unknown message type:', { type })
 			}
